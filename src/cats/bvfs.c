/*
   BAREOS® - Backup Archiving REcovery Open Sourced

   Copyright (C) 2009-2010 Free Software Foundation Europe e.V.
   Copyright (C) 2016-2016 Planets Communications B.V.
   Copyright (C) 2016-2016 Bareos GmbH & Co. KG

   This program is Free Software; you can redistribute it and/or
   modify it under the terms of version three of the GNU Affero General Public
   License as published by the Free Software Foundation, which is
   listed in the file LICENSE.

   This program is distributed in the hope that it will be useful, but
   WITHOUT ANY WARRANTY; without even the implied warranty of
   MERCHANTABILITY or FITNESS FOR A PARTICULAR PURPOSE. See the GNU
   Affero General Public License for more details.

   You should have received a copy of the GNU Affero General Public License
   along with this program; if not, write to the Free Software
   Foundation, Inc., 51 Franklin Street, Fifth Floor, Boston, MA
   02110-1301, USA.
*/

#include "bareos.h"

#if HAVE_SQLITE3 || HAVE_MYSQL || HAVE_POSTGRESQL || HAVE_INGRES || HAVE_DBI

#include "cats.h"
#include "lib/htable.h"
#include "bvfs.h"

#define dbglevel 10
#define dbglevel_sql 15

/*
 * Working Object to store PathId already seen (avoid database queries),
 * equivalent to %cache_ppathid in perl
 */
#define NITEMS 50000
class pathid_cache {
private:
   hlink *nodes;
   int nb_node;
   int max_node;
   alist *table_node;
   htable *cache_ppathid;

public:
   pathid_cache() {
      hlink link;
      cache_ppathid = (htable *)malloc(sizeof(htable));
      cache_ppathid->init(&link, &link, NITEMS);
      max_node = NITEMS;
      nodes = (hlink *) malloc(max_node * sizeof (hlink));
      nb_node = 0;
      table_node = New(alist(5, owned_by_alist));
      table_node->append(nodes);
   }

   hlink *get_hlink() {
      if (++nb_node >= max_node) {
         nb_node = 0;
         nodes = (hlink *)malloc(max_node * sizeof(hlink));
         table_node->append(nodes);
      }
      return nodes + nb_node;
   }

   bool lookup(char *pathid) {
      return (cache_ppathid->lookup(pathid) != NULL);
   }

   void insert(char *pathid) {
      hlink *h = get_hlink();
      cache_ppathid->insert(pathid, h);
   }

   ~pathid_cache() {
      cache_ppathid->destroy();
      free(cache_ppathid);
      delete table_node;
   }

private:
   pathid_cache(const pathid_cache &); /* prohibit pass by value */
   pathid_cache &operator= (const pathid_cache &);/* prohibit class assignment*/
};

/*
 * Generic path handlers used for database queries.
 */
static int get_path_handler(void *ctx, int fields, char **row)
{
   POOL_MEM *buf = (POOL_MEM *)ctx;

   pm_strcpy(*buf, row[0]);

   return 0;
}

static int path_handler(void *ctx, int fields, char **row)
{
   Bvfs *fs = (Bvfs *)ctx;

   return fs->_handle_path(ctx, fields, row);
}

/*
 * BVFS specific methods part of the B_DB database abstraction.
 */
void B_DB::build_path_hierarchy(JCR *jcr, pathid_cache &ppathid_cache,
                                char *org_pathid, char *new_path)
{
   char pathid[50];
   ATTR_DBR parent;
   char *bkp = path;

   Dmsg1(dbglevel, "build_path_hierarchy(%s)\n", new_path);
   bstrncpy(pathid, org_pathid, sizeof(pathid));

<<<<<<< HEAD
   /* Does the ppathid exist for this ? we use a memory cache...  In order to
    * avoid the full loop, we consider that if a dir is allready in the
    * PathHierarchy table, then there is no need to calculate all the
    * hierarchy
=======
   /*
    * Does the ppathid exist for this ? we use a memory cache...  In order to
    * avoid the full loop, we consider that if a dir is already in the
    * PathHierarchy table, then there is no need to calculate all the hierarchy
>>>>>>> d1982318
    */
   while (path && *path) {
      if (!ppathid_cache.lookup(pathid)) {
         Mmsg(cmd, "SELECT PPathId FROM PathHierarchy WHERE PathId = %s", pathid);

         if (!QUERY_DB(jcr, cmd)) {
            goto bail_out;      /* Query failed, just leave */
         }

         /*
          * Do we have a result ?
          */
         if (sql_num_rows() > 0) {
            ppathid_cache.insert(pathid);
            /* This dir was in the db ...
             * It means we can leave, the tree has allready been built for
             * this dir
             */
            goto bail_out;
         } else {
<<<<<<< HEAD
            /* search or create parent PathId in Path table */
            mdb->path = bvfs_parent_dir(path);
            mdb->pnl = strlen(mdb->path);
            if (!db_create_path_record(jcr, mdb, &parent)) {
=======
            /*
             * Search or create parent PathId in Path table
             */
            path = bvfs_parent_dir(new_path);
            pnl = strlen(path);

            /*
             * Don't add an empty path to the db
             */
            if (!pnl) {
               goto bail_out;
            }
            if (!create_path_record(jcr, &parent)) {
>>>>>>> d1982318
               goto bail_out;
            }
            ppathid_cache.insert(pathid);

<<<<<<< HEAD
            /* Prevent from ERROR:  duplicate key value violates unique
             * constraint "pathhierarchy_pkey" when multiple .bvfs_update
             * to prevent from unique key violation when multiple .bvfs_update
             * are run parallel.
             * The syntax of the following quere works for PostgreSQL, MySQL
             * and SQLite
             */
            Mmsg(mdb->cmd,
                 "INSERT INTO PathHierarchy (PathId,PPathId) "
                    "SELECT ph.PathId,ph.PPathId FROM "
                       "(SELECT %s AS PathId, %lld AS PPathId) ph "
                       "WHERE NOT EXISTS "
                       "(SELECT 1 FROM PathHierarchy phi WHERE phi.PathId = ph.PathId)",
                 pathid, (uint64_t) parent.PathId);

            if (!INSERT_DB(jcr, mdb, mdb->cmd)) {
=======
            Mmsg(cmd, "INSERT INTO PathHierarchy (PathId, PPathId) VALUES (%s,%lld)", pathid, (uint64_t) parent.PathId);
            if (!INSERT_DB(jcr, cmd)) {
>>>>>>> d1982318
               goto bail_out;   /* Can't insert the record, just leave */
            }

            edit_uint64(parent.PathId, pathid);
            new_path = path;   /* already done */
         }
      } else {
<<<<<<< HEAD
         /* It's already in the cache.  We can leave, no time to waste here,
          * all the parent dirs have allready been done
=======
         /*
          * It's already in the cache.  We can leave, no time to waste here,
          * all the parent dirs have already been done
>>>>>>> d1982318
          */
         goto bail_out;
      }
   }

bail_out:
   path = bkp;
   fnl = 0;
}

/*
 * Internal function to update path_hierarchy cache with a shared pathid cache
 * return Error 0
 *        OK    1
 */
bool B_DB::update_path_hierarchy_cache(JCR *jcr, pathid_cache &ppathid_cache, JobId_t JobId)
{
   Dmsg0(dbglevel, "update_path_hierarchy_cache()\n");
   bool retval = false;
   uint32_t num;
   char jobid[50];
   edit_uint64(JobId, jobid);

   db_lock(this);
   start_transaction(jcr);

   Mmsg(cmd, "SELECT 1 FROM Job WHERE JobId = %s AND HasCache=1", jobid);

   if (!QUERY_DB(jcr, cmd) || sql_num_rows() > 0) {
      Dmsg1(dbglevel, "Already computed %d\n", (uint32_t)JobId );
      retval = true;
      goto bail_out;
   }

<<<<<<< HEAD
   /* prevent from DB lock waits when already in progress */
   Mmsg(mdb->cmd, "SELECT 1 FROM Job WHERE JobId = %s AND HasCache=-1", jobid);

   if (!QUERY_DB(jcr, mdb, mdb->cmd) || sql_num_rows(mdb) > 0) {
      Dmsg1(dbglevel, "already in progress %d\n", (uint32_t)JobId );
      retval = false;
      goto bail_out;
   }

   /* set HasCache to -1 in Job (in progress) */
   Mmsg(mdb->cmd, "UPDATE Job SET HasCache=-1 WHERE JobId=%s", jobid);
   UPDATE_DB(jcr, mdb, mdb->cmd);

   /* need to COMMIT here to ensure that other concurrent .bvfs_update runs
    * see the current HasCache value. A new transaction must only be started
    * after having finished PathHierarchy processing, otherwise prevention
    * from duplicate key violations in build_path_hierarchy() will not work.
    */
   db_end_transaction(jcr, mdb);

   /* Inserting path records for JobId */
   Mmsg(mdb->cmd, "INSERT INTO PathVisibility (PathId, JobId) "
                   "SELECT DISTINCT PathId, JobId "
                     "FROM (SELECT PathId, JobId FROM File WHERE JobId = %s "
                           "UNION "
                           "SELECT PathId, BaseFiles.JobId "
                             "FROM BaseFiles JOIN File AS F USING (FileId) "
                            "WHERE BaseFiles.JobId = %s) AS B",
=======
   /*
    * Inserting path records for JobId
    */
   Mmsg(cmd, "INSERT INTO PathVisibility (PathId, JobId) "
             "SELECT DISTINCT PathId, JobId "
             "FROM (SELECT PathId, JobId FROM File WHERE JobId = %s "
             "UNION "
             "SELECT PathId, BaseFiles.JobId "
             "FROM BaseFiles JOIN File AS F USING (FileId) "
             "WHERE BaseFiles.JobId = %s) AS B",
>>>>>>> d1982318
        jobid, jobid);

   if (!QUERY_DB(jcr, cmd)) {
      Dmsg1(dbglevel, "Can't fill PathVisibility %d\n", (uint32_t)JobId );
      goto bail_out;
   }

   /*
    * Now we have to do the directory recursion stuff to determine missing
    * visibility We try to avoid recursion, to be as fast as possible We also
    * only work on not allready hierarchised directories...
    */
   Mmsg(cmd, "SELECT PathVisibility.PathId, Path "
             "FROM PathVisibility "
             "JOIN Path ON( PathVisibility.PathId = Path.PathId) "
             "LEFT JOIN PathHierarchy "
             "ON (PathVisibility.PathId = PathHierarchy.PathId) "
             "WHERE PathVisibility.JobId = %s "
             "AND PathHierarchy.PathId IS NULL "
             "ORDER BY Path",
        jobid);

   if (!QUERY_DB(jcr, cmd)) {
      Dmsg1(dbglevel, "Can't get new Path %d\n", (uint32_t)JobId );
      goto bail_out;
   }

   /* TODO: I need to reuse the DB connection without emptying the result
    * So, now i'm copying the result in memory to be able to query the
    * catalog descriptor again.
    */
   num = sql_num_rows();
   if (num > 0) {
      char **result = (char **)malloc (num * 2 * sizeof(char *));

      SQL_ROW row;
      int i=0;
      while((row = sql_fetch_row())) {
         result[i++] = bstrdup(row[0]);
         result[i++] = bstrdup(row[1]);
      }

      i = 0;
      while (num > 0) {
         build_path_hierarchy(jcr, ppathid_cache, result[i], result[i + 1]);
         free(result[i++]);
         free(result[i++]);
         num--;
      }
      free(result);
   }

<<<<<<< HEAD
   db_start_transaction(jcr, mdb);

   if (mdb->db_get_type_index() == SQL_TYPE_SQLITE3) {
      Mmsg(mdb->cmd,
 "INSERT INTO PathVisibility (PathId, JobId) "
   "SELECT DISTINCT h.PPathId AS PathId, %s "
     "FROM PathHierarchy AS h "
    "WHERE h.PathId IN (SELECT PathId FROM PathVisibility WHERE JobId=%s) "
      "AND h.PPathId NOT IN (SELECT PathId FROM PathVisibility WHERE JobId=%s)",
=======
   if (get_type_index() == SQL_TYPE_SQLITE3) {
      Mmsg(cmd, "INSERT INTO PathVisibility (PathId, JobId) "
                "SELECT DISTINCT h.PPathId AS PathId, %s "
                  "FROM PathHierarchy AS h "
                 "WHERE h.PathId IN (SELECT PathId FROM PathVisibility WHERE JobId=%s) "
                   "AND h.PPathId NOT IN (SELECT PathId FROM PathVisibility WHERE JobId=%s)",
>>>>>>> d1982318
           jobid, jobid, jobid );
   } else {
      Mmsg(cmd, "INSERT INTO PathVisibility (PathId, JobId)  "
                "SELECT a.PathId,%s "
                "FROM ( "
                "SELECT DISTINCT h.PPathId AS PathId "
                "FROM PathHierarchy AS h "
                "JOIN  PathVisibility AS p ON (h.PathId=p.PathId) "
                "WHERE p.JobId=%s) AS a "
                "LEFT JOIN PathVisibility AS b "
                "ON (b.JobId=%s AND a.PathId = b.PathId) "
                "WHERE b.PathId IS NULL",
           jobid, jobid, jobid);
   }

   do {
      retval = QUERY_DB(jcr, cmd);
   } while (retval && sql_affected_rows() > 0);

   Mmsg(cmd, "UPDATE Job SET HasCache=1 WHERE JobId=%s", jobid);
   UPDATE_DB(jcr, cmd);

bail_out:
   end_transaction(jcr);
   db_unlock(this);

   return retval;
}

void B_DB::bvfs_update_cache(JCR *jcr)
{
   uint32_t nb=0;
   db_list_ctx jobids_list;

   db_lock(this);

   Mmsg(cmd, "SELECT JobId from Job "
             "WHERE HasCache = 0 "
             "AND Type IN ('B') AND JobStatus IN ('T', 'W', 'f', 'A') "
             "ORDER BY JobId");
   sql_query(cmd, db_list_handler, &jobids_list);

   bvfs_update_path_hierarchy_cache(jcr, jobids_list.list);

   start_transaction(jcr);
   Dmsg0(dbglevel, "Cleaning pathvisibility\n");
   Mmsg(cmd, "DELETE FROM PathVisibility "
             "WHERE NOT EXISTS "
             "(SELECT 1 FROM Job WHERE JobId=PathVisibility.JobId)");
   nb = DELETE_DB(jcr, cmd);
   Dmsg1(dbglevel, "Affected row(s) = %d\n", nb);
   end_transaction(jcr);

   db_unlock(this);
}

/*
 * Update the bvfs cache for given jobids (1,2,3,4)
 */
bool B_DB::bvfs_update_path_hierarchy_cache(JCR *jcr, char *jobids)
{
   char *p;
   int status;
   JobId_t JobId;
   bool retval = true;
   pathid_cache ppathid_cache;

   p = jobids;
   while (1) {
      status = get_next_jobid_from_list(&p, &JobId);
      if (status < 0) {
         goto bail_out;
      }

      if (status == 0) {
         /*
          * We reached the end of the list.
          */
         goto bail_out;
      }

      Dmsg1(dbglevel, "Updating cache for %lld\n", (uint64_t)JobId);
<<<<<<< HEAD
      if (!update_path_hierarchy_cache(jcr, mdb, ppathid_cache, JobId)) {
         retval = false;
=======
      if (!update_path_hierarchy_cache(jcr, ppathid_cache, JobId)) {
         goto bail_out;
>>>>>>> d1982318
      }
   }

bail_out:
   return retval;
}

int B_DB::bvfs_ls_dirs(POOL_MEM &query, void *ctx)
{
   int nb_record;

   Dmsg1(dbglevel_sql, "q=%s\n", query.c_str());

   db_lock(this);

   sql_query(query.c_str(), path_handler, ctx);
   nb_record = sql_num_rows();

   db_unlock(this);

   return nb_record;
}

int B_DB::bvfs_build_ls_file_query(POOL_MEM &query, DB_RESULT_HANDLER *result_handler, void *ctx)
{
   int nb_record;

   Dmsg1(dbglevel_sql, "q=%s\n", query.c_str());

   db_lock(this);
   sql_query(query.c_str(), result_handler, ctx);
   nb_record = sql_num_rows();
   db_unlock(this);

   return nb_record;
}

/*
 * Generic result handler.
 */
static int result_handler(void *ctx, int fields, char **row)
{
   if (fields == 4) {
      Pmsg4(0, "%s\t%s\t%s\t%s\n",
            row[0], row[1], row[2], row[3]);
   } else if (fields == 5) {
      Pmsg5(0, "%s\t%s\t%s\t%s\t%s\n",
            row[0], row[1], row[2], row[3], row[4]);
   } else if (fields == 6) {
      Pmsg6(0, "%s\t%s\t%s\t%s\t%s\t%s\n",
            row[0], row[1], row[2], row[3], row[4], row[5]);
   } else if (fields == 7) {
      Pmsg7(0, "%s\t%s\t%s\t%s\t%s\t%s\t%s\n",
            row[0], row[1], row[2], row[3], row[4], row[5], row[6]);
   }
   return 0;
}

/*
 * BVFS class methods.
 */
Bvfs::Bvfs(JCR *j, B_DB *mdb) {
   jcr = j;
   jcr->inc_use_count();
   db = mdb;                 /* need to inc ref count */
   jobids = get_pool_memory(PM_NAME);
   prev_dir = get_pool_memory(PM_NAME);
   pattern = get_pool_memory(PM_NAME);
   *jobids = *prev_dir = *pattern = 0;
   dir_filenameid = pwd_id = offset = 0;
   see_copies = see_all_versions = false;
   limit = 1000;
   attr = new_attr(jcr);
   list_entries = result_handler;
   user_data = this;
}

Bvfs::~Bvfs() {
   free_pool_memory(jobids);
   free_pool_memory(pattern);
   free_pool_memory(prev_dir);
   free_attr(attr);
   jcr->dec_use_count();
}

void Bvfs::set_jobid(JobId_t id)
{
   Mmsg(jobids, "%lld", (uint64_t)id);
}

void Bvfs::set_jobids(char *ids)
{
   pm_strcpy(jobids, ids);
}

/*
 * TODO: Find a way to let the user choose how he wants to display files and directories
 */

/* Return the parent_dir with the trailing /  (update the given string)
 * TODO: see in the rest of bareos if we don't have already this function
 * dir=/tmp/toto/
 * dir=/tmp/
 * dir=/
 * dir=
 */
char *bvfs_parent_dir(char *path)
{
   char *p = path;
   int len = strlen(path) - 1;

   /* windows directory / */
   if (len == 2 && B_ISALPHA(path[0])
                && path[1] == ':'
                && path[2] == '/')
   {
      len = 0;
      path[0] = '\0';
   }

   if (len >= 0 && path[len] == '/') {      /* if directory, skip last / */
      path[len] = '\0';
   }

   if (len > 0) {
      p += len;
      while (p > path && !IsPathSeparator(*p)) {
         p--;
      }
      p[1] = '\0';
   }
   return path;
}

/* Return the basename of the with the trailing /
 * TODO: see in the rest of bareos if we don't have
 * this function already
 */
char *bvfs_basename_dir(char *path)
{
   char *p = path;
   int len = strlen(path) - 1;

   if (path[len] == '/') {      /* if directory, skip last / */
      len -= 1;
   }

   if (len > 0) {
      p += len;
      while (p > path && !IsPathSeparator(*p)) {
         p--;
      }
      if (*p == '/') {
         p++;                  /* skip first / */
      }
   }
   return p;
}

/*
 * Find an store the filename descriptor for empty directories Filename.Name=''
 */
DBId_t Bvfs::get_dir_filenameid()
{
   uint32_t id;
   POOL_MEM query(PM_MESSAGE);

   if (dir_filenameid) {
      return dir_filenameid;
   }

   Mmsg(query, "SELECT FilenameId FROM Filename WHERE Name = ''");
   db->sql_query(query.c_str(), db_int_handler, &id);
   dir_filenameid = id;

   return dir_filenameid;
}

/*
 * Update the bvfs cache for current jobids
 */
void Bvfs::update_cache()
{
   db->bvfs_update_path_hierarchy_cache(jcr, jobids);
}

/* Change the current directory, returns true if the path exists */
bool Bvfs::ch_dir(const char *path)
{
   db_lock(db);
   ch_dir(db->get_path_record(jcr, path));
   db_unlock(db);

   return pwd_id != 0;
}

/*
 * Get all file versions for a specified client
 * TODO: Handle basejobs using different client
 */
void Bvfs::get_all_file_versions(DBId_t pathid, DBId_t fnid, const char *client)
{
   char ed1[50], ed2[50];
   POOL_MEM query(PM_MESSAGE);
   POOL_MEM filter(PM_MESSAGE);

   Dmsg3(dbglevel, "get_all_file_versions(%lld, %lld, %s)\n", (uint64_t)pathid, (uint64_t)fnid, client);

   if (see_copies) {
      Mmsg(filter, " AND Job.Type IN ('C', 'B') ");
   } else {
      Mmsg(filter, " AND Job.Type = 'B' ");
   }

   Mmsg(query,//    1           2              3
"SELECT 'V', File.PathId, File.FilenameId,  File.Md5, "
//         4          5           6
        "File.JobId, File.LStat, File.FileId, "
//         7                    8
       "Media.VolumeName, Media.InChanger "
"FROM File, Job, Client, JobMedia, Media "
"WHERE File.FilenameId = %s "
  "AND File.PathId=%s "
  "AND File.JobId = Job.JobId "
  "AND Job.JobId = JobMedia.JobId "
  "AND File.FileIndex >= JobMedia.FirstIndex "
  "AND File.FileIndex <= JobMedia.LastIndex "
  "AND JobMedia.MediaId = Media.MediaId "
  "AND Job.ClientId = Client.ClientId "
  "AND Client.Name = '%s' "
  "%s ORDER BY FileId LIMIT %d OFFSET %d"
        ,edit_uint64(fnid, ed1), edit_uint64(pathid, ed2), client, filter.c_str(),
        limit, offset);

   Dmsg1(dbglevel_sql, "query=%s\n", query.c_str());

   db->sql_query(query.c_str(), list_entries, user_data);
}

DBId_t Bvfs::get_root()
{
   int p;

   db_lock(db);
   p = db->get_path_record(jcr, "");
   db_unlock(db);

   return p;
}

int Bvfs::_handle_path(void *ctx, int fields, char **row)
{
   if (bvfs_is_dir(row)) {
      /*
       * Can have the same path 2 times
       */
      if (!bstrcmp(row[BVFS_Name], prev_dir)) {
         pm_strcpy(prev_dir, row[BVFS_Name]);
         return list_entries(user_data, fields, row);
      }
   }
   return 0;
}

/*
 * Retrieve . and .. information
 */
void Bvfs::ls_special_dirs()
{
   char ed1[50], ed2[50];
   POOL_MEM query(PM_MESSAGE);
   POOL_MEM query2(PM_MESSAGE);

   Dmsg1(dbglevel, "ls_special_dirs(%lld)\n", (uint64_t)pwd_id);

   if (*jobids == 0) {
      return;
   }

   if (!dir_filenameid) {
      get_dir_filenameid();
   }

   /* Will fetch directories  */
   *prev_dir = 0;

   Mmsg(query,
"(SELECT PPathId AS PathId, '..' AS Path "
    "FROM  PathHierarchy "
   "WHERE  PathId = %s "
"UNION "
 "SELECT %s AS PathId, '.' AS Path)",
        edit_uint64(pwd_id, ed1), ed1);

   Mmsg(query2,// 1      2     3        4     5       6
"SELECT 'D', tmp.PathId, 0, tmp.Path, JobId, LStat, FileId "
  "FROM %s AS tmp  LEFT JOIN ( " // get attributes if any
       "SELECT File1.PathId AS PathId, File1.JobId AS JobId, "
              "File1.LStat AS LStat, File1.FileId AS FileId FROM File AS File1 "
       "WHERE File1.FilenameId = %s "
       "AND File1.JobId IN (%s)) AS listfile1 "
  "ON (tmp.PathId = listfile1.PathId) "
  "ORDER BY tmp.Path, JobId DESC ",
        query.c_str(), edit_uint64(dir_filenameid, ed2), jobids);

   Dmsg1(dbglevel_sql, "q=%s\n", query2.c_str());
   db->sql_query(query2.c_str(), path_handler, this);
}

/* Returns true if we have dirs to read */
bool Bvfs::ls_dirs()
{
   char ed1[50], ed2[50];
   POOL_MEM filter(PM_MESSAGE);
   POOL_MEM query(PM_MESSAGE);

   Dmsg1(dbglevel, "ls_dirs(%lld)\n", (uint64_t)pwd_id);
   if (*jobids == 0) {
      return false;
   }

   if (*pattern) {
      db->fill_query(filter, 54, pattern);
   }

   if (!dir_filenameid) {
      get_dir_filenameid();
   }

   /*
    * The sql query displays same directory multiple time, take the first one
    */
   *prev_dir = 0;

   /*
    * Let's retrieve the list of the visible dirs in this dir ...
    * First, I need the empty filenameid to locate efficiently
    * the dirs in the file table
    * my $dir_filenameid = $self->get_dir_filenameid();
    */
   /* Then we get all the dir entries from File ... */
   Mmsg(query,
//       0     1     2   3      4     5       6
"SELECT 'D', PathId, 0, Path, JobId, LStat, FileId FROM ( "
    "SELECT Path1.PathId AS PathId, Path1.Path AS Path, "
           "lower(Path1.Path) AS lpath, "
           "listfile1.JobId AS JobId, listfile1.LStat AS LStat, "
           "listfile1.FileId AS FileId "
    "FROM ( "
      "SELECT DISTINCT PathHierarchy1.PathId AS PathId "
      "FROM PathHierarchy AS PathHierarchy1 "
      "JOIN Path AS Path2 "
        "ON (PathHierarchy1.PathId = Path2.PathId) "
      "JOIN PathVisibility AS PathVisibility1 "
        "ON (PathHierarchy1.PathId = PathVisibility1.PathId) "
      "WHERE PathHierarchy1.PPathId = %s "
      "AND PathVisibility1.JobId IN (%s) "
           "%s "
     ") AS listpath1 "
   "JOIN Path AS Path1 ON (listpath1.PathId = Path1.PathId) "

   "LEFT JOIN ( " /* get attributes if any */
       "SELECT File1.PathId AS PathId, File1.JobId AS JobId, "
              "File1.LStat AS LStat, File1.FileId AS FileId FROM File AS File1 "
       "WHERE File1.FilenameId = %s "
       "AND File1.JobId IN (%s)) AS listfile1 "
       "ON (listpath1.PathId = listfile1.PathId) "
    ") AS A ORDER BY 2,3 DESC LIMIT %d OFFSET %d",
        edit_uint64(pwd_id, ed1),
        jobids,
        filter.c_str(),
        edit_uint64(dir_filenameid, ed2),
        jobids,
        limit, offset);

   nb_record = db->bvfs_ls_dirs(query, this);

   return nb_record == limit;
}

static void build_ls_files_query(JCR *jcr, B_DB *db, POOL_MEM &query,
                                 const char *JobId, const char *PathId,
                                 const char *filter, int64_t limit, int64_t offset)
{
   if (db->get_type_index() == SQL_TYPE_POSTGRESQL) {
      db->fill_query(query, 48, JobId, PathId, JobId, PathId, filter, limit, offset);
   } else {
      db->fill_query(query, 48, JobId, PathId, JobId, PathId, limit, offset, filter, JobId, JobId);
   }
}

/*
 * Returns true if we have files to read
 */
bool Bvfs::ls_files()
{
   char pathid[50];
   POOL_MEM filter(PM_MESSAGE);
   POOL_MEM query(PM_MESSAGE);

   Dmsg1(dbglevel, "ls_files(%lld)\n", (uint64_t)pwd_id);
   if (*jobids == 0) {
      return false;
   }

   if (!pwd_id) {
      ch_dir(get_root());
   }

   edit_uint64(pwd_id, pathid);
   if (*pattern) {
      db->fill_query(filter, 55, pattern);
   }

   build_ls_files_query(jcr, db, query, jobids, pathid, filter.c_str(), limit, offset);
   nb_record = db->bvfs_build_ls_file_query(query, list_entries, user_data);

   return nb_record == limit;
}

/*
 * Return next Id from comma separated list
 *
 * Returns:
 *   1 if next Id returned
 *   0 if no more Ids are in list
 *  -1 there is an error
 * TODO: merge with get_next_jobid_from_list() and get_next_dbid_from_list()
 */
static int get_next_id_from_list(char **p, int64_t *Id)
{
   const int maxlen = 30;
   char id[maxlen+1];
   char *q = *p;

   id[0] = 0;
   for (int i=0; i<maxlen; i++) {
      if (*q == 0) {
         break;
      } else if (*q == ',') {
         q++;
         break;
      }
      id[i] = *q++;
      id[i+1] = 0;
   }
   if (id[0] == 0) {
      return 0;
   } else if (!is_a_number(id)) {
      return -1;                      /* error */
   }
   *p = q;
   *Id = str_to_int64(id);
   return 1;
}

static bool check_temp(char *output_table)
{
   if (output_table[0] == 'b' &&
       output_table[1] == '2' &&
       is_an_integer(output_table + 2))
   {
      return true;
   }
   return false;
}

void Bvfs::clear_cache()
{
   db->sql_query("BEGIN");
   db->sql_query("UPDATE Job SET HasCache=0");
   db->sql_query("TRUNCATE PathHierarchy");
   db->sql_query("TRUNCATE PathVisibility");
   db->sql_query("COMMIT");
}

bool Bvfs::drop_restore_list(char *output_table)
{
   POOL_MEM query(PM_MESSAGE);
   if (check_temp(output_table)) {
      Mmsg(query, "DROP TABLE %s", output_table);
      db->sql_query(query.c_str());
      return true;
   }
   return false;
}

bool Bvfs::compute_restore_list(char *fileid, char *dirid, char *hardlink, char *output_table)
{
   POOL_MEM query(PM_MESSAGE);
   POOL_MEM tmp(PM_MESSAGE), tmp2(PM_MESSAGE);
   int64_t id, jobid, prev_jobid;
   bool init = false;
   bool retval = false;

   /* check args */
   if ((*fileid   && !is_a_number_list(fileid))  ||
       (*dirid    && !is_a_number_list(dirid))   ||
       (*hardlink && !is_a_number_list(hardlink))||
       (!*hardlink && !*fileid && !*dirid && !*hardlink))
   {
      return false;
   }
   if (!check_temp(output_table)) {
      return false;
   }

   db_lock(db);

   /* Cleanup old tables first */
   Mmsg(query, "DROP TABLE btemp%s", output_table);
   db->sql_query(query.c_str());

   Mmsg(query, "DROP TABLE %s", output_table);
   db->sql_query(query.c_str());

   Mmsg(query, "CREATE TABLE btemp%s AS ", output_table);

   if (*fileid) {               /* Select files with their direct id */
      init=true;
      Mmsg(tmp,"SELECT Job.JobId, JobTDate, FileIndex, FilenameId, "
                      "PathId, FileId "
                 "FROM File JOIN Job USING (JobId) WHERE FileId IN (%s)",
           fileid);
      pm_strcat(query, tmp.c_str());
   }

   /* Add a directory content */
   while (get_next_id_from_list(&dirid, &id) == 1) {
      Mmsg(tmp, "SELECT Path FROM Path WHERE PathId=%lld", id);

      if (!db->sql_query(tmp.c_str(), get_path_handler, (void *)&tmp2)) {
         Dmsg0(dbglevel, "Can't search for path\n");
         /* print error */
         goto bail_out;
      }
      if (bstrcmp(tmp2.c_str(), "")) { /* path not found */
         Dmsg3(dbglevel, "Path not found %lld q=%s s=%s\n",
               id, tmp.c_str(), tmp2.c_str());
         break;
      }
      /* escape % and _ for LIKE search */
      tmp.check_size((strlen(tmp2.c_str())+1) * 2);
      char *p = tmp.c_str();
      for (char *s = tmp2.c_str(); *s ; s++) {
         if (*s == '%' || *s == '_' || *s == '\\') {
            *p = '\\';
            p++;
         }
         *p = *s;
         p++;
      }
      *p = '\0';
      tmp.strcat("%");

      size_t len = strlen(tmp.c_str());
      tmp2.check_size((len+1) * 2);
      db->escape_string(jcr, tmp2.c_str(), tmp.c_str(), len);

      if (init) {
         query.strcat(" UNION ");
      }

      Mmsg(tmp, "SELECT Job.JobId, JobTDate, File.FileIndex, File.FilenameId, "
                        "File.PathId, FileId "
                   "FROM Path JOIN File USING (PathId) JOIN Job USING (JobId) "
                  "WHERE Path.Path LIKE '%s' AND File.JobId IN (%s) ",
           tmp2.c_str(), jobids);
      query.strcat(tmp.c_str());
      init = true;

      query.strcat(" UNION ");

      /* A directory can have files from a BaseJob */
      Mmsg(tmp, "SELECT File.JobId, JobTDate, BaseFiles.FileIndex, "
                        "File.FilenameId, File.PathId, BaseFiles.FileId "
                   "FROM BaseFiles "
                        "JOIN File USING (FileId) "
                        "JOIN Job ON (BaseFiles.JobId = Job.JobId) "
                        "JOIN Path USING (PathId) "
                  "WHERE Path.Path LIKE '%s' AND BaseFiles.JobId IN (%s) ",
           tmp2.c_str(), jobids);
      query.strcat(tmp.c_str());
   }

   /* expect jobid,fileindex */
   prev_jobid=0;
   while (get_next_id_from_list(&hardlink, &jobid) == 1) {
      if (get_next_id_from_list(&hardlink, &id) != 1) {
         Dmsg0(dbglevel, "hardlink should be two by two\n");
         goto bail_out;
      }
      if (jobid != prev_jobid) { /* new job */
         if (prev_jobid == 0) {  /* first jobid */
            if (init) {
               query.strcat(" UNION ");
            }
         } else {               /* end last job, start new one */
            tmp.strcat(") UNION ");
            query.strcat(tmp.c_str());
         }
         Mmsg(tmp,   "SELECT Job.JobId, JobTDate, FileIndex, FilenameId, "
                            "PathId, FileId "
                       "FROM File JOIN Job USING (JobId) WHERE JobId = %lld "
                        "AND FileIndex IN (%lld", jobid, id);
         prev_jobid = jobid;

      } else {                  /* same job, add new findex */
         Mmsg(tmp2, ", %lld", id);
         tmp.strcat(tmp2.c_str());
      }
   }

   if (prev_jobid != 0) {       /* end last job */
      tmp.strcat(") ");
      query.strcat(tmp.c_str());
      init = true;
   }

   Dmsg1(dbglevel_sql, "q=%s\n", query.c_str());

   if (!db->sql_query(query.c_str())) {
      Dmsg0(dbglevel, "Can't execute q\n");
      goto bail_out;
   }

   db->fill_query(query, 47, output_table, output_table, output_table);

   /* TODO: handle jobid filter */
   Dmsg1(dbglevel_sql, "q=%s\n", query.c_str());
   if (!db->sql_query(query.c_str())) {
      Dmsg0(dbglevel, "Can't execute q\n");
      goto bail_out;
   }

   /* MySQL need it */
   if (db->get_type_index() == SQL_TYPE_MYSQL) {
      Mmsg(query, "CREATE INDEX idx_%s ON %s (JobId)",
           output_table, output_table);
      Dmsg1(dbglevel_sql, "q=%s\n", query.c_str());
      if (!db->sql_query(query.c_str())) {
         Dmsg0(dbglevel, "Can't execute q\n");
         goto bail_out;
      }
   }

   retval = true;

bail_out:
   Mmsg(query, "DROP TABLE btemp%s", output_table);
   db->sql_query(query.c_str());
   db_unlock(db);
   return retval;
}

#endif /* HAVE_SQLITE3 || HAVE_MYSQL || HAVE_POSTGRESQL || HAVE_INGRES || HAVE_DBI */<|MERGE_RESOLUTION|>--- conflicted
+++ resolved
@@ -118,17 +118,10 @@
    Dmsg1(dbglevel, "build_path_hierarchy(%s)\n", new_path);
    bstrncpy(pathid, org_pathid, sizeof(pathid));
 
-<<<<<<< HEAD
-   /* Does the ppathid exist for this ? we use a memory cache...  In order to
-    * avoid the full loop, we consider that if a dir is allready in the
-    * PathHierarchy table, then there is no need to calculate all the
-    * hierarchy
-=======
    /*
     * Does the ppathid exist for this ? we use a memory cache...  In order to
     * avoid the full loop, we consider that if a dir is already in the
     * PathHierarchy table, then there is no need to calculate all the hierarchy
->>>>>>> d1982318
     */
    while (path && *path) {
       if (!ppathid_cache.lookup(pathid)) {
@@ -149,12 +142,6 @@
              */
             goto bail_out;
          } else {
-<<<<<<< HEAD
-            /* search or create parent PathId in Path table */
-            mdb->path = bvfs_parent_dir(path);
-            mdb->pnl = strlen(mdb->path);
-            if (!db_create_path_record(jcr, mdb, &parent)) {
-=======
             /*
              * Search or create parent PathId in Path table
              */
@@ -168,32 +155,12 @@
                goto bail_out;
             }
             if (!create_path_record(jcr, &parent)) {
->>>>>>> d1982318
                goto bail_out;
             }
             ppathid_cache.insert(pathid);
 
-<<<<<<< HEAD
-            /* Prevent from ERROR:  duplicate key value violates unique
-             * constraint "pathhierarchy_pkey" when multiple .bvfs_update
-             * to prevent from unique key violation when multiple .bvfs_update
-             * are run parallel.
-             * The syntax of the following quere works for PostgreSQL, MySQL
-             * and SQLite
-             */
-            Mmsg(mdb->cmd,
-                 "INSERT INTO PathHierarchy (PathId,PPathId) "
-                    "SELECT ph.PathId,ph.PPathId FROM "
-                       "(SELECT %s AS PathId, %lld AS PPathId) ph "
-                       "WHERE NOT EXISTS "
-                       "(SELECT 1 FROM PathHierarchy phi WHERE phi.PathId = ph.PathId)",
-                 pathid, (uint64_t) parent.PathId);
-
-            if (!INSERT_DB(jcr, mdb, mdb->cmd)) {
-=======
             Mmsg(cmd, "INSERT INTO PathHierarchy (PathId, PPathId) VALUES (%s,%lld)", pathid, (uint64_t) parent.PathId);
             if (!INSERT_DB(jcr, cmd)) {
->>>>>>> d1982318
                goto bail_out;   /* Can't insert the record, just leave */
             }
 
@@ -201,14 +168,9 @@
             new_path = path;   /* already done */
          }
       } else {
-<<<<<<< HEAD
-         /* It's already in the cache.  We can leave, no time to waste here,
-          * all the parent dirs have allready been done
-=======
          /*
           * It's already in the cache.  We can leave, no time to waste here,
           * all the parent dirs have already been done
->>>>>>> d1982318
           */
          goto bail_out;
       }
@@ -243,36 +205,6 @@
       goto bail_out;
    }
 
-<<<<<<< HEAD
-   /* prevent from DB lock waits when already in progress */
-   Mmsg(mdb->cmd, "SELECT 1 FROM Job WHERE JobId = %s AND HasCache=-1", jobid);
-
-   if (!QUERY_DB(jcr, mdb, mdb->cmd) || sql_num_rows(mdb) > 0) {
-      Dmsg1(dbglevel, "already in progress %d\n", (uint32_t)JobId );
-      retval = false;
-      goto bail_out;
-   }
-
-   /* set HasCache to -1 in Job (in progress) */
-   Mmsg(mdb->cmd, "UPDATE Job SET HasCache=-1 WHERE JobId=%s", jobid);
-   UPDATE_DB(jcr, mdb, mdb->cmd);
-
-   /* need to COMMIT here to ensure that other concurrent .bvfs_update runs
-    * see the current HasCache value. A new transaction must only be started
-    * after having finished PathHierarchy processing, otherwise prevention
-    * from duplicate key violations in build_path_hierarchy() will not work.
-    */
-   db_end_transaction(jcr, mdb);
-
-   /* Inserting path records for JobId */
-   Mmsg(mdb->cmd, "INSERT INTO PathVisibility (PathId, JobId) "
-                   "SELECT DISTINCT PathId, JobId "
-                     "FROM (SELECT PathId, JobId FROM File WHERE JobId = %s "
-                           "UNION "
-                           "SELECT PathId, BaseFiles.JobId "
-                             "FROM BaseFiles JOIN File AS F USING (FileId) "
-                            "WHERE BaseFiles.JobId = %s) AS B",
-=======
    /*
     * Inserting path records for JobId
     */
@@ -283,7 +215,6 @@
              "SELECT PathId, BaseFiles.JobId "
              "FROM BaseFiles JOIN File AS F USING (FileId) "
              "WHERE BaseFiles.JobId = %s) AS B",
->>>>>>> d1982318
         jobid, jobid);
 
    if (!QUERY_DB(jcr, cmd)) {
@@ -336,24 +267,12 @@
       free(result);
    }
 
-<<<<<<< HEAD
-   db_start_transaction(jcr, mdb);
-
-   if (mdb->db_get_type_index() == SQL_TYPE_SQLITE3) {
-      Mmsg(mdb->cmd,
- "INSERT INTO PathVisibility (PathId, JobId) "
-   "SELECT DISTINCT h.PPathId AS PathId, %s "
-     "FROM PathHierarchy AS h "
-    "WHERE h.PathId IN (SELECT PathId FROM PathVisibility WHERE JobId=%s) "
-      "AND h.PPathId NOT IN (SELECT PathId FROM PathVisibility WHERE JobId=%s)",
-=======
    if (get_type_index() == SQL_TYPE_SQLITE3) {
       Mmsg(cmd, "INSERT INTO PathVisibility (PathId, JobId) "
                 "SELECT DISTINCT h.PPathId AS PathId, %s "
                   "FROM PathHierarchy AS h "
                  "WHERE h.PathId IN (SELECT PathId FROM PathVisibility WHERE JobId=%s) "
                    "AND h.PPathId NOT IN (SELECT PathId FROM PathVisibility WHERE JobId=%s)",
->>>>>>> d1982318
            jobid, jobid, jobid );
    } else {
       Mmsg(cmd, "INSERT INTO PathVisibility (PathId, JobId)  "
@@ -436,13 +355,8 @@
       }
 
       Dmsg1(dbglevel, "Updating cache for %lld\n", (uint64_t)JobId);
-<<<<<<< HEAD
-      if (!update_path_hierarchy_cache(jcr, mdb, ppathid_cache, JobId)) {
-         retval = false;
-=======
       if (!update_path_hierarchy_cache(jcr, ppathid_cache, JobId)) {
          goto bail_out;
->>>>>>> d1982318
       }
    }
 
