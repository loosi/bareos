/*
   BAREOS® - Backup Archiving REcovery Open Sourced

   Copyright (C) 2001-2012 Free Software Foundation Europe e.V.
   Copyright (C) 2011-2016 Planets Communications B.V.
   Copyright (C) 2013-2016 Bareos GmbH & Co. KG

   This program is Free Software; you can redistribute it and/or
   modify it under the terms of version three of the GNU Affero General Public
   License as published by the Free Software Foundation and included
   in the file LICENSE.

   This program is distributed in the hope that it will be useful, but
   WITHOUT ANY WARRANTY; without even the implied warranty of
   MERCHANTABILITY or FITNESS FOR A PARTICULAR PURPOSE. See the GNU
   Affero General Public License for more details.

   You should have received a copy of the GNU Affero General Public License
   along with this program; if not, write to the Free Software
   Foundation, Inc., 51 Franklin Street, Fifth Floor, Boston, MA
   02110-1301, USA.
*/
/*
 * BAREOS Director -- User Agent Prompt and Selection code
 *
 * Kern Sibbald, October MMI
 */

#include "bareos.h"
#include "dird.h"

/* Imported variables */
extern struct s_jt jobtypes[];
extern struct s_jl joblevels[];

/*
 * Confirm a retention period
 */
bool confirm_retention(UAContext *ua, utime_t *ret, const char *msg)
{
   bool retval;
   char ed1[100];
   int yes_in_arg;

   yes_in_arg = find_arg(ua, NT_("yes"));
   for ( ;; ) {
       ua->info_msg(_("The current %s retention period is: %s\n"),
                    msg, edit_utime(*ret, ed1, sizeof(ed1)));
       if (yes_in_arg != -1) {
          return true;
       }

       if (!get_cmd(ua, _("Continue? (yes/mod/no): "))) {
          return false;
       }

       if (bstrcasecmp(ua->cmd, _("mod"))) {
          if (!get_cmd(ua, _("Enter new retention period: "))) {
             return false;
          }
          if (!duration_to_utime(ua->cmd, ret)) {
             ua->error_msg(_("Invalid period.\n"));
             continue;
          }
          continue;
       }

       if (is_yesno(ua->cmd, &retval)) {
          return retval;
       }
    }

    return true;
}

/*
 * Given a list of keywords, find the first one that is in the argument list.
 *
 * Returns: -1 if not found
 *          index into list (base 0) on success
 */
int find_arg_keyword(UAContext *ua, const char **list)
{
   for (int i = 1; i < ua->argc; i++) {
      for (int j = 0; list[j]; j++) {
         if (bstrcasecmp(list[j], ua->argk[i])) {
            return j;
         }
      }
   }

   return -1;
}

/*
 * Given one keyword, find the first one that is in the argument list.
 *
 * Returns: argk index (always gt 0)
 *          -1 if not found
 */
int find_arg(UAContext *ua, const char *keyword)
{
   for (int i = 1; i < ua->argc; i++) {
      if (bstrcasecmp(keyword, ua->argk[i])) {
         return i;
      }
   }

   return -1;
}

/*
 * Given a single keyword, find it in the argument list, but it must have a value
 *
 * Returns: -1 if not found or no value
 *           list index (base 0) on success
 */
int find_arg_with_value(UAContext *ua, const char *keyword)
{
   for (int i = 1; i < ua->argc; i++) {
      if (bstrcasecmp(keyword, ua->argk[i])) {
         if (ua->argv[i]) {
            return i;
         } else {
            return -1;
         }
      }
   }

   return -1;
}

/*
 * Given a list of keywords, prompt the user to choose one.
 *
 * Returns: -1 on failure
 *          index into list (base 0) on success
 */
int do_keyword_prompt(UAContext *ua, const char *msg, const char **list)
{
   start_prompt(ua, _("You have the following choices:\n"));
   for (int i = 0; list[i]; i++) {
      add_prompt(ua, list[i]);
   }

   return do_prompt(ua, "", msg, NULL, 0);
}

/*
 * Select a Storage resource from prompt list
 */
STORERES *select_storage_resource(UAContext *ua, bool autochanger_only)
{
   STORERES *store;
   char name[MAX_NAME_LENGTH];

   if (autochanger_only) {
      start_prompt(ua, _("The defined Autochanger Storage resources are:\n"));
   } else {
      start_prompt(ua, _("The defined Storage resources are:\n"));
   }

   LockRes();
   foreach_res(store, R_STORAGE) {
      if (ua->acl_access_ok(Storage_ACL, store->name())) {
         if (autochanger_only && !store->autochanger) {
            continue;
         } else {
            add_prompt(ua, store->name());
         }
      }
   }
   UnlockRes();

   if (do_prompt(ua, _("Storage"),  _("Select Storage resource"), name, sizeof(name)) < 0) {
      return NULL;
   }
   store = ua->GetStoreResWithName(name);

   return store;
}

/*
 * Select a FileSet resource from prompt list
 */
FILESETRES *select_fileset_resource(UAContext *ua)
{
   FILESETRES *fs;
   char name[MAX_NAME_LENGTH];

   start_prompt(ua, _("The defined FileSet resources are:\n"));

   LockRes();
   foreach_res(fs, R_FILESET) {
      if (ua->acl_access_ok(FileSet_ACL, fs->name())) {
         add_prompt(ua, fs->name());
      }
   }
   UnlockRes();

   if (do_prompt(ua, _("FileSet"), _("Select FileSet resource"), name, sizeof(name)) < 0) {
      return NULL;
   }

   fs = ua->GetFileSetResWithName(name);

   return fs;
}

/*
 * Get a catalog resource from prompt list
 */
CATRES *get_catalog_resource(UAContext *ua)
{
   CATRES *catalog = NULL;
   char name[MAX_NAME_LENGTH];

   for (int i = 1; i < ua->argc; i++) {
      if (bstrcasecmp(ua->argk[i], NT_("catalog")) && ua->argv[i]) {
         catalog = ua->GetCatalogResWithName(ua->argv[i]);
         if (catalog) {
            break;
         }
      }
   }

   if (ua->gui && !catalog) {
      LockRes();
      catalog = (CATRES *)GetNextRes(R_CATALOG, NULL);
      UnlockRes();

      if (!catalog) {
         ua->error_msg(_("Could not find a Catalog resource\n"));
         return NULL;
      } else if (!ua->acl_access_ok(Catalog_ACL, catalog->name())) {
         ua->error_msg(_("You must specify a \"use <catalog-name>\" command before continuing.\n"));
         return NULL;
      }

      return catalog;
   }

   if (!catalog) {
      start_prompt(ua, _("The defined Catalog resources are:\n"));

      LockRes();
      foreach_res(catalog, R_CATALOG) {
         if (ua->acl_access_ok(Catalog_ACL, catalog->name())) {
            add_prompt(ua, catalog->name());
         }
      }
      UnlockRes();

      if (do_prompt(ua, _("Catalog"),  _("Select Catalog resource"), name, sizeof(name)) < 0) {
         return NULL;
      }

      catalog = ua->GetCatalogResWithName(name);
   }

   return catalog;
}

/*
 * Select a job to enable or disable
 */
JOBRES *select_enable_disable_job_resource(UAContext *ua, bool enable)
{
   JOBRES *job;
   char name[MAX_NAME_LENGTH];

   start_prompt(ua, _("The defined Job resources are:\n"));

   LockRes();
   foreach_res(job, R_JOB) {
      if (!ua->acl_access_ok(Job_ACL, job->name())) {
         continue;
      }
      if (job->enabled == enable) {   /* Already enabled/disabled? */
         continue;                    /* yes, skip */
      }
      add_prompt(ua, job->name());
   }
   UnlockRes();

   if (do_prompt(ua, _("Job"), _("Select Job resource"), name, sizeof(name)) < 0) {
      return NULL;
   }

   job = ua->GetJobResWithName(name);

   return job;
}

/*
 * Select a Job resource from prompt list
 */
JOBRES *select_job_resource(UAContext *ua)
{
   JOBRES *job;
   char name[MAX_NAME_LENGTH];

   start_prompt(ua, _("The defined Job resources are:\n"));

   LockRes();
   foreach_res(job, R_JOB) {
      if (ua->acl_access_ok(Job_ACL, job->name())) {
         add_prompt(ua, job->name());
      }
   }
   UnlockRes();

   if (do_prompt(ua, _("Job"), _("Select Job resource"), name, sizeof(name)) < 0) {
      return NULL;
   }

   job = ua->GetJobResWithName(name);

   return job;
}

/*
 * Select a Restore Job resource from argument or prompt
 */
JOBRES *get_restore_job(UAContext *ua)
{
   int i;
   JOBRES *job;

   i = find_arg_with_value(ua, NT_("restorejob"));
   if (i >= 0) {
      job = ua->GetJobResWithName(ua->argv[i]);
      if (job && job->JobType == JT_RESTORE) {
         return job;
      }
      ua->error_msg(_("Error: Restore Job resource \"%s\" does not exist.\n"), ua->argv[i]);
   }

   return select_restore_job_resource(ua);
}

/*
 * Select a Restore Job resource from prompt list
 */
JOBRES *select_restore_job_resource(UAContext *ua)
{
   JOBRES *job;
   char name[MAX_NAME_LENGTH];

   start_prompt(ua, _("The defined Restore Job resources are:\n"));

   LockRes();
   foreach_res(job, R_JOB) {
      if (job->JobType == JT_RESTORE && ua->acl_access_ok(Job_ACL, job->name())) {
         add_prompt(ua, job->name());
      }
   }
   UnlockRes();

   if (do_prompt(ua, _("Job"), _("Select Restore Job"), name, sizeof(name)) < 0) {
      return NULL;
   }

   job = ua->GetJobResWithName(name);

   return job;
}

/*
 * Select a client resource from prompt list
 */
CLIENTRES *select_client_resource(UAContext *ua)
{
   CLIENTRES *client;
   char name[MAX_NAME_LENGTH];

   start_prompt(ua, _("The defined Client resources are:\n"));

   LockRes();
   foreach_res(client, R_CLIENT) {
      if (ua->acl_access_ok(Client_ACL, client->name())) {
         add_prompt(ua, client->name());
      }
   }
   UnlockRes();

   if (do_prompt(ua, _("Client"),  _("Select Client (File daemon) resource"), name, sizeof(name)) < 0) {
      return NULL;
   }

   client = ua->GetClientResWithName(name);

   return client;
}

/*
 * Select a client to enable or disable
 */
CLIENTRES *select_enable_disable_client_resource(UAContext *ua, bool enable)
{
   CLIENTRES *client;
   char name[MAX_NAME_LENGTH];

   start_prompt(ua, _("The defined Client resources are:\n"));

   LockRes();
   foreach_res(client, R_CLIENT) {
      if (!ua->acl_access_ok(Client_ACL, client->name())) {
         continue;
      }
      if (client->enabled == enable) {   /* Already enabled/disabled? */
         continue;                    /* yes, skip */
      }
      add_prompt(ua, client->name());
   }
   UnlockRes();

   if (do_prompt(ua, _("Client"), _("Select Client resource"), name, sizeof(name)) < 0) {
      return NULL;
   }

   client = ua->GetClientResWithName(name);

   return client;
}

/*
 *  Get client resource, start by looking for
 *   client=<client-name>
 *  if we don't find the keyword, we prompt the user.
 */
CLIENTRES *get_client_resource(UAContext *ua)
{
   CLIENTRES *client = NULL;

   for (int i = 1; i < ua->argc; i++) {
      if ((bstrcasecmp(ua->argk[i], NT_("client")) ||
           bstrcasecmp(ua->argk[i], NT_("fd"))) && ua->argv[i]) {
         client = ua->GetClientResWithName(ua->argv[i]);
         if (client) {
            return client;
         }

         ua->error_msg(_("Error: Client resource %s does not exist.\n"), ua->argv[i]);

         break;
      }
   }

   return select_client_resource(ua);
}

/*
 * Select a schedule to enable or disable
 */
SCHEDRES *select_enable_disable_schedule_resource(UAContext *ua, bool enable)
{
   SCHEDRES *sched;
   char name[MAX_NAME_LENGTH];

   start_prompt(ua, _("The defined Schedule resources are:\n"));

   LockRes();
   foreach_res(sched, R_SCHEDULE) {
      if (!ua->acl_access_ok(Schedule_ACL, sched->name())) {
         continue;
      }
      if (sched->enabled == enable) {   /* Already enabled/disabled? */
         continue;                    /* yes, skip */
      }
      add_prompt(ua, sched->name());
   }
   UnlockRes();

   if (do_prompt(ua, _("Schedule"), _("Select Schedule resource"), name, sizeof(name)) < 0) {
      return NULL;
   }

   sched = ua->GetScheduleResWithName(name);

   return sched;
}

/*
 * Scan what the user has entered looking for:
 *
 * client=<client-name>
 *
 * If error or not found, put up a list of client DBRs to choose from.
 *
 * returns: false on error
 *          true on success and fills in CLIENT_DBR
 */
bool get_client_dbr(UAContext *ua, CLIENT_DBR *cr)
{
   if (cr->Name[0]) {                 /* If name already supplied */
      if (ua->db->get_client_record(ua->jcr, cr)) {
         return true;
      }
      ua->error_msg(_("Could not find Client %s: ERR=%s"), cr->Name, ua->db->strerror());
   }

   for (int i = 1; i < ua->argc; i++) {
      if ((bstrcasecmp(ua->argk[i], NT_("client")) ||
           bstrcasecmp(ua->argk[i], NT_("fd"))) && ua->argv[i]) {
         if (!ua->acl_access_ok(Client_ACL, ua->argv[i])) {
            break;
         }
         bstrncpy(cr->Name, ua->argv[i], sizeof(cr->Name));
         if (!ua->db->get_client_record(ua->jcr, cr)) {
            ua->error_msg(_("Could not find Client \"%s\": ERR=%s"), ua->argv[i],
                     ua->db->strerror());
            cr->ClientId = 0;
            break;
         }
         return true;
      }
   }

   if (!select_client_dbr(ua, cr)) {  /* try once more by proposing a list */
      return false;
   }

   return true;
}

/*
 * Select a Client record from the catalog
 *
 * Returns true on success
 *         false on failure
 */
bool select_client_dbr(UAContext *ua, CLIENT_DBR *cr)
{
   DBId_t *ids;
   CLIENT_DBR ocr;
   int num_clients;
   char name[MAX_NAME_LENGTH];

   cr->ClientId = 0;
   if (!ua->db->get_client_ids(ua->jcr, &num_clients, &ids)) {
      ua->error_msg(_("Error obtaining client ids. ERR=%s\n"), ua->db->strerror());
      return false;
   }

   if (num_clients <= 0) {
      ua->error_msg(_("No clients defined. You must run a job before using this command.\n"));
      return false;
   }

   start_prompt(ua, _("Defined Clients:\n"));
   for (int i = 0; i < num_clients; i++) {
      ocr.ClientId = ids[i];
      if (!ua->db->get_client_record(ua->jcr, &ocr) ||
          !ua->acl_access_ok(Client_ACL, ocr.Name)) {
         continue;
      }
      add_prompt(ua, ocr.Name);
   }
   free(ids);

   if (do_prompt(ua, _("Client"),  _("Select the Client"), name, sizeof(name)) < 0) {
      return false;
   }

   memset(&ocr, 0, sizeof(ocr));
   bstrncpy(ocr.Name, name, sizeof(ocr.Name));

   if (!ua->db->get_client_record(ua->jcr, &ocr)) {
      ua->error_msg(_("Could not find Client \"%s\": ERR=%s"), name, ua->db->strerror());
      return false;
   }

   memcpy(cr, &ocr, sizeof(ocr));

   return true;
}

/*
 * Scan what the user has entered looking for:
 *
 * argk=<storage-name>
 *
 * where argk can be : storage
 *
 * If error or not found, put up a list of storage DBRs to choose from.
 *
 * returns: false on error
 *          true  on success and fills in STORAGE_DBR
 */
bool get_storage_dbr(UAContext *ua, STORAGE_DBR *sr, const char *argk)
{
   if (sr->Name[0]) {                 /* If name already supplied */
      if (ua->db->get_storage_record(ua->jcr, sr) &&
          ua->acl_access_ok(Pool_ACL, sr->Name)) {
         return true;
      }
      ua->error_msg(_("Could not find Storage \"%s\": ERR=%s"), sr->Name, ua->db->strerror());
   }

   if (!select_storage_dbr(ua, sr, argk)) {  /* try once more */
      return false;
   }

   return true;
}

/*
 * Scan what the user has entered looking for:
 *
 * argk=<pool-name>
 *
 * where argk can be : pool, recyclepool, scratchpool, nextpool etc..
 *
 * If error or not found, put up a list of pool DBRs to choose from.
 *
 * returns: false on error
 *          true  on success and fills in POOL_DBR
 */
bool get_pool_dbr(UAContext *ua, POOL_DBR *pr, const char *argk)
{
   if (pr->Name[0]) {                 /* If name already supplied */
      if (ua->db->get_pool_record(ua->jcr, pr) &&
          ua->acl_access_ok(Pool_ACL, pr->Name)) {
         return true;
      }
      ua->error_msg(_("Could not find Pool \"%s\": ERR=%s"), pr->Name, ua->db->strerror());
   }

   if (!select_pool_dbr(ua, pr, argk)) {  /* try once more */
      return false;
   }

   return true;
}

/*
 * Select a Pool record from catalog
 * argk can be pool, recyclepool, scratchpool etc..
 */
bool select_pool_dbr(UAContext *ua, POOL_DBR *pr, const char *argk)
{
   POOL_DBR opr;
   DBId_t *ids;
   int num_pools;
   char name[MAX_NAME_LENGTH];

   for (int i = 1; i < ua->argc; i++) {
      if (bstrcasecmp(ua->argk[i], argk) && ua->argv[i] &&
          ua->acl_access_ok(Pool_ACL, ua->argv[i])) {
         bstrncpy(pr->Name, ua->argv[i], sizeof(pr->Name));
         if (!ua->db->get_pool_record(ua->jcr, pr)) {
            ua->error_msg(_("Could not find Pool \"%s\": ERR=%s"), ua->argv[i], ua->db->strerror());
            pr->PoolId = 0;
            break;
         }
         return true;
      }
   }

   pr->PoolId = 0;
   if (!ua->db->get_pool_ids(ua->jcr, &num_pools, &ids)) {
      ua->error_msg(_("Error obtaining pool ids. ERR=%s\n"), ua->db->strerror());
      return 0;
   }

   if (num_pools <= 0) {
      ua->error_msg(_("No pools defined. Use the \"create\" command to create one.\n"));
      return false;
   }

   start_prompt(ua, _("Defined Pools:\n"));
   if (bstrcmp(argk, NT_("recyclepool"))) {
      add_prompt(ua, _("*None*"));
   }

   for (int i = 0; i < num_pools; i++) {
      opr.PoolId = ids[i];
      if (!ua->db->get_pool_record(ua->jcr, &opr) ||
          !ua->acl_access_ok(Pool_ACL, opr.Name)) {
         continue;
      }
      add_prompt(ua, opr.Name);
   }
   free(ids);

   if (do_prompt(ua, _("Pool"),  _("Select the Pool"), name, sizeof(name)) < 0) {
      return false;
   }

   memset(&opr, 0, sizeof(opr));

   /*
    * *None* is only returned when selecting a recyclepool, and in that case
    * the calling code is only interested in opr.Name, so then we can leave
    * pr as all zero.
    */
   if (!bstrcmp(name, _("*None*"))) {
     bstrncpy(opr.Name, name, sizeof(opr.Name));

     if (!ua->db->get_pool_record(ua->jcr, &opr)) {
        ua->error_msg(_("Could not find Pool \"%s\": ERR=%s"), name, ua->db->strerror());
        return false;
     }
   }

   memcpy(pr, &opr, sizeof(opr));

   return true;
}

/*
 * Select a Pool and a Media (Volume) record from the database
 */
bool select_pool_and_media_dbr(UAContext *ua, POOL_DBR *pr, MEDIA_DBR *mr)
{
   if (!select_media_dbr(ua, mr)) {
      return false;
   }

   memset(pr, 0, sizeof(POOL_DBR));
   pr->PoolId = mr->PoolId;
   if (!ua->db->get_pool_record(ua->jcr, pr)) {
      ua->error_msg("%s", ua->db->strerror());
      return false;
   }

   if (!ua->acl_access_ok(Pool_ACL, pr->Name, true)) {
      ua->error_msg(_("No access to Pool \"%s\"\n"), pr->Name);
      return false;
   }

   return true;
}

/*
 * Select a Storage record from catalog
 * argk can be storage
 */
bool select_storage_dbr(UAContext *ua, STORAGE_DBR *sr, const char *argk)
{
   STORAGE_DBR osr;
   DBId_t *ids;
   int num_storages;
   char name[MAX_NAME_LENGTH];

   for (int i = 1; i < ua->argc; i++) {
      if (bstrcasecmp(ua->argk[i], argk) && ua->argv[i] &&
          ua->acl_access_ok(Storage_ACL, ua->argv[i])) {
         bstrncpy(sr->Name, ua->argv[i], sizeof(sr->Name));
         if (!ua->db->get_storage_record(ua->jcr, sr)) {
            ua->error_msg(_("Could not find Storage \"%s\": ERR=%s"), ua->argv[i], ua->db->strerror());
            sr->StorageId = 0;
            break;
         }
         return true;
      }
   }

   sr->StorageId = 0;
<<<<<<< HEAD
   if (!db_get_storage_ids(ua->jcr, ua->db, &num_storages, &ids)) {
      ua->error_msg(_("Error obtaining storage ids. ERR=%s\n"), db_strerror(ua->db));
      return false;
=======
   if (!ua->db->get_storage_ids(ua->jcr, &num_storages, &ids)) {
      ua->error_msg(_("Error obtaining storage ids. ERR=%s\n"), ua->db->strerror());
      return 0;
>>>>>>> d1982318
   }

   if (num_storages <= 0) {
      ua->error_msg(_("No storages defined.\n"));
      return false;
   }

   start_prompt(ua, _("Defined Storages:\n"));
   if (bstrcmp(argk, NT_("recyclestorage"))) {
      add_prompt(ua, _("*None*"));
   }

   for (int i = 0; i < num_storages; i++) {
      osr.StorageId = ids[i];
      if (!ua->db->get_storage_record(ua->jcr, &osr) ||
          !ua->acl_access_ok(Storage_ACL, osr.Name)) {
         continue;
      }
      add_prompt(ua, osr.Name);
   }
   free(ids);

   if (do_prompt(ua, _("Storage"),  _("Select the Storage"), name, sizeof(name)) < 0) {
      return false;
   }

   memset(&osr, 0, sizeof(osr));

   /*
    * *None* is only returned when selecting a recyclestorage, and in that case
    * the calling code is only interested in osr.Name, so then we can leave
    * sr as all zero.
    */
   if (!bstrcmp(name, _("*None*"))) {
     bstrncpy(osr.Name, name, sizeof(osr.Name));

     if (!ua->db->get_storage_record(ua->jcr, &osr)) {
        ua->error_msg(_("Could not find Storage \"%s\": ERR=%s"), name, ua->db->strerror());
        return false;
     }
   }

   memcpy(sr, &osr, sizeof(osr));

   return true;
}

/*
 * Select a Media (Volume) record from the database
 */
bool select_media_dbr(UAContext *ua, MEDIA_DBR *mr)
{
   int i;
   int retval = false;
   POOLMEM *err = get_pool_memory(PM_FNAME);

   *err = 0;
   memset(mr, 0, sizeof(MEDIA_DBR));
   i = find_arg_with_value(ua, NT_("volume"));
   if (i >= 0) {
      if (is_name_valid(ua->argv[i], err)) {
         bstrncpy(mr->VolumeName, ua->argv[i], sizeof(mr->VolumeName));
      } else {
         goto bail_out;
      }
   }

   if (mr->VolumeName[0] == 0) {
      POOL_DBR pr;

      memset(&pr, 0, sizeof(pr));
      /*
       * Get the pool from pool=<pool-name>
       */
      if (!get_pool_dbr(ua, &pr)) {
         goto bail_out;
      }

      mr->PoolId = pr.PoolId;
      ua->db->list_media_records(ua->jcr, mr, ua->send, HORZ_LIST);

      if (!get_cmd(ua, _("Enter *MediaId or Volume name: "))) {
         goto bail_out;
      }

      if (ua->cmd[0] == '*' && is_a_number(ua->cmd+1)) {
         mr->MediaId = str_to_int64(ua->cmd+1);
      } else if (is_name_valid(ua->cmd, err)) {
         bstrncpy(mr->VolumeName, ua->cmd, sizeof(mr->VolumeName));
      } else {
         goto bail_out;
      }
   }

   if (!ua->db->get_media_record(ua->jcr, mr)) {
      pm_strcpy(err, ua->db->strerror());
      goto bail_out;
   }
   retval = true;

bail_out:
   if (!retval && *err) {
      ua->error_msg("%s", err);
   }
   free_pool_memory(err);

   return retval;
}

/*
 * Select a pool resource from prompt list
 */
POOLRES *select_pool_resource(UAContext *ua)
{
   POOLRES *pool;
   char name[MAX_NAME_LENGTH];

   start_prompt(ua, _("The defined Pool resources are:\n"));
   LockRes();
   foreach_res(pool, R_POOL) {
      if (ua->acl_access_ok(Pool_ACL, pool->name())) {
         add_prompt(ua, pool->name());
      }
   }
   UnlockRes();

   if (do_prompt(ua, _("Pool"), _("Select Pool resource"), name, sizeof(name)) < 0) {
      return NULL;
   }

   pool = ua->GetPoolResWithName(name);

   return pool;
}

/*
 *  If you are thinking about using it, you
 *  probably want to use select_pool_dbr()
 *  or get_pool_dbr() above.
 */
POOLRES *get_pool_resource(UAContext *ua)
{
   int i;
   POOLRES *pool = NULL;

   i = find_arg_with_value(ua, NT_("pool"));
   if (i >= 0 && ua->acl_access_ok(Pool_ACL, ua->argv[i])) {
      pool = ua->GetPoolResWithName(ua->argv[i]);
      if (pool) {
         return pool;
      }
      ua->error_msg(_("Error: Pool resource \"%s\" does not exist.\n"), ua->argv[i]);
   }

   return select_pool_resource(ua);
}

/*
 * List all jobs and ask user to select one
 */
int select_job_dbr(UAContext *ua, JOB_DBR *jr)
{
   ua->db->list_job_records(ua->jcr, jr, "", NULL, 0, NULL, 0, 0, 0, ua->send, HORZ_LIST);
   if (!get_pint(ua, _("Enter the JobId to select: "))) {
      return 0;
   }

   jr->JobId = ua->int64_val;
   if (!ua->db->get_job_record(ua->jcr, jr)) {
      ua->error_msg("%s", ua->db->strerror());
      return 0;
   }

   return jr->JobId;
}

/*
 * Scan what the user has entered looking for:
 *
 * jobid=nn
 *
 * if error or not found, put up a list of Jobs
 * to choose from.
 *
 * returns: 0 on error
 *          JobId on success and fills in JOB_DBR
 */
int get_job_dbr(UAContext *ua, JOB_DBR *jr)
{
   int i;

   for (i = 1; i < ua->argc; i++) {
      if (bstrcasecmp(ua->argk[i], NT_("ujobid")) && ua->argv[i]) {
         jr->JobId = 0;
         bstrncpy(jr->Job, ua->argv[i], sizeof(jr->Job));
      } else if (bstrcasecmp(ua->argk[i], NT_("jobid")) && ua->argv[i]) {
         jr->JobId = str_to_int64(ua->argv[i]);
         jr->Job[0] = 0;
      } else {
         continue;
      }
      if (!ua->db->get_job_record(ua->jcr, jr)) {
         ua->error_msg(_("Could not find Job \"%s\": ERR=%s"), ua->argv[i],
                  ua->db->strerror());
         jr->JobId = 0;
         break;
      }
      return jr->JobId;
   }

   jr->JobId = 0;
   jr->Job[0] = 0;

   for (i = 1; i < ua->argc; i++) {
      if ((bstrcasecmp(ua->argk[i], NT_("jobname")) ||
           bstrcasecmp(ua->argk[i], NT_("job"))) && ua->argv[i]) {
         jr->JobId = 0;
         bstrncpy(jr->Name, ua->argv[i], sizeof(jr->Name));
         break;
      }
   }

   if (!select_job_dbr(ua, jr)) {  /* try once more */
      return 0;
   }

   return jr->JobId;
}

/*
 * Implement unique set of prompts
 */
void start_prompt(UAContext *ua, const char *msg)
{
  if (ua->max_prompts == 0) {
     ua->max_prompts = 10;
     ua->prompt = (char **)bmalloc(sizeof(char *) * ua->max_prompts);
  }
  ua->num_prompts = 1;
  ua->prompt[0] = bstrdup(msg);
}

/*
 * Add to prompts -- keeping them unique
 */
void add_prompt(UAContext *ua, const char *prompt)
{
   if (ua->num_prompts == ua->max_prompts) {
      ua->max_prompts *= 2;
      ua->prompt = (char **)brealloc(ua->prompt, sizeof(char *) *
         ua->max_prompts);
   }

   for (int i = 1; i < ua->num_prompts; i++) {
      if (bstrcmp(ua->prompt[i], prompt)) {
         return;
      }
   }

   ua->prompt[ua->num_prompts++] = bstrdup(prompt);
}

/*
 * Display prompts and get user's choice
 *
 * Returns: -1 on error
 *           index base 0 on success, and choice is copied to prompt if not NULL
 *           prompt is set to the chosen prompt item string
 */
int do_prompt(UAContext *ua, const char *automsg, const char *msg, char *prompt, int max_prompt)
{
   int item;
   POOL_MEM pmsg(PM_MESSAGE);
   BSOCK *user = ua->UA_sock;

   if (prompt) {
      *prompt = 0;
   }
   if (ua->num_prompts == 2) {
      item = 1;
      if (prompt) {
         bstrncpy(prompt, ua->prompt[1], max_prompt);
      }
      if (!ua->api) {
         ua->send_msg(_("Automatically selected %s: %s\n"), automsg, ua->prompt[1]);
      }
      goto done;
   }

   /*
    * If running non-interactive, bail out
    */
   if (ua->batch) {
      /*
       * First print the choices he wanted to make
       */
      ua->send_msg(ua->prompt[0]);
      for (int i = 1; i < ua->num_prompts; i++) {
         ua->send_msg("%6d: %s\n", i, ua->prompt[i]);
      }

      /*
       * Now print error message
       */
      ua->send_msg(_("Your request has multiple choices for \"%s\". Selection is not possible in batch mode.\n"), automsg);
      item = -1;
      goto done;
   }

   if (ua->api) {
      user->signal(BNET_START_SELECT);
   }

   ua->send_msg(ua->prompt[0]);
   for (int i = 1; i < ua->num_prompts; i++) {
      if (ua->api) {
         ua->send_msg("%s", ua->prompt[i]);
      } else {
         ua->send_msg("%6d: %s\n", i, ua->prompt[i]);
      }
   }

   if (ua->api) {
      user->signal(BNET_END_SELECT);
   }

   while (1) {
      /*
       * First item is the prompt string, not the items
       */
      if (ua->num_prompts == 1) {
         ua->error_msg(_("Selection list for \"%s\" is empty!\n"), automsg);
         item = -1;                    /* list is empty ! */
         break;
      }
      if (ua->num_prompts == 2) {
         item = 1;
         ua->send_msg(_("Automatically selected: %s\n"), ua->prompt[1]);
         if (prompt) {
            bstrncpy(prompt, ua->prompt[1], max_prompt);
         }
         break;
      } else {
         Mmsg(pmsg, "%s (1-%d): ", msg, ua->num_prompts - 1);
      }

      /*
       * Either a . or an @ will get you out of the loop
       */
      if (ua->api) {
         user->signal(BNET_SELECT_INPUT);
      }

      if (!get_pint(ua, pmsg.c_str())) {
         item = -1;                   /* error */
         ua->info_msg(_("Selection aborted, nothing done.\n"));
         break;
      }
      item = ua->pint32_val;
      if (item < 1 || item >= ua->num_prompts) {
         ua->warning_msg(_("Please enter a number between 1 and %d\n"), ua->num_prompts-1);
         continue;
      }
      if (prompt) {
         bstrncpy(prompt, ua->prompt[item], max_prompt);
      }
      break;
   }

done:
   for (int i = 0; i < ua->num_prompts; i++) {
      free(ua->prompt[i]);
   }
   ua->num_prompts = 0;

   return (item > 0) ? (item - 1) : item;
}

/*
 * We scan what the user has entered looking for :
 * - storage=<storage-resource>
 * - job=<job_name>
 * - jobid=<jobid>
 * - ?              (prompt him with storage list)
 * - <some-error>   (prompt him with storage list)
 *
 * If use_default is set, we assume that any keyword without a value
 * is the name of the Storage resource wanted.
 *
 * If autochangers_only is given, we limit the output to autochangers only.
 */
STORERES *get_storage_resource(UAContext *ua, bool use_default, bool autochangers_only)
{
   int i;
   JCR *jcr;
   int jobid;
   char ed1[50];
   char *store_name = NULL;
   STORERES *store = NULL;

   Dmsg1(100, "get_storage_resource: autochangers_only is %d\n", autochangers_only);

   for (i = 1; i < ua->argc; i++) {
      /*
       * Ignore any zapped keyword.
       */
      if (*ua->argk[i] == 0) {
         continue;
      }
      if (use_default && !ua->argv[i]) {
         /*
          * Ignore barcode, barcodes, encrypt, scan and slots keywords.
          */
         if (bstrcasecmp("barcode", ua->argk[i]) ||
             bstrcasecmp("barcodes", ua->argk[i]) ||
             bstrcasecmp("encrypt", ua->argk[i]) ||
             bstrcasecmp("scan", ua->argk[i]) ||
             bstrcasecmp("slots", ua->argk[i])) {
            continue;
         }
         /*
          * Default argument is storage
          */
         if (store_name) {
            ua->error_msg(_("Storage name given twice.\n"));
            return NULL;
         }
         store_name = ua->argk[i];
         if (*store_name == '?') {
            *store_name = 0;
            break;
         }
      } else {
         if (bstrcasecmp(ua->argk[i], NT_("storage")) ||
             bstrcasecmp(ua->argk[i], NT_("sd"))) {
            store_name = ua->argv[i];
            break;
         } else if (bstrcasecmp(ua->argk[i], NT_("jobid"))) {
            jobid = str_to_int64(ua->argv[i]);
            if (jobid <= 0) {
               ua->error_msg(_("Expecting jobid=nn command, got: %s\n"), ua->argk[i]);
               return NULL;
            }
            if (!(jcr = get_jcr_by_id(jobid))) {
               ua->error_msg(_("JobId %s is not running.\n"), edit_int64(jobid, ed1));
               return NULL;
            }
            store = jcr->res.wstore;
            free_jcr(jcr);
            break;
         } else if (bstrcasecmp(ua->argk[i], NT_("job")) ||
                    bstrcasecmp(ua->argk[i], NT_("jobname"))) {
            if (!ua->argv[i]) {
               ua->error_msg(_("Expecting job=xxx, got: %s.\n"), ua->argk[i]);
               return NULL;
            }
            if (!(jcr = get_jcr_by_partial_name(ua->argv[i]))) {
               ua->error_msg(_("Job \"%s\" is not running.\n"), ua->argv[i]);
               return NULL;
            }
            store = jcr->res.wstore;
            free_jcr(jcr);
            break;
         } else if (bstrcasecmp(ua->argk[i], NT_("ujobid"))) {
            if (!ua->argv[i]) {
               ua->error_msg(_("Expecting ujobid=xxx, got: %s.\n"), ua->argk[i]);
               return NULL;
            }
            if (!(jcr = get_jcr_by_full_name(ua->argv[i]))) {
               ua->error_msg(_("Job \"%s\" is not running.\n"), ua->argv[i]);
               return NULL;
            }
            store = jcr->res.wstore;
            free_jcr(jcr);
            break;
        }
      }
   }

   if (store && !ua->acl_access_ok(Storage_ACL, store->name())) {
      store = NULL;
   }

   if (!store && store_name && store_name[0] != 0) {
      store = ua->GetStoreResWithName(store_name);

      if (!store) {
         ua->error_msg(_("Storage resource \"%s\": not found\n"), store_name);
      }
   }

   if (store && !ua->acl_access_ok(Storage_ACL, store->name())) {
      store = NULL;
   }

   /*
    * No keywords found, so present a selection list
    */
   if (!store) {
      store = select_storage_resource(ua, autochangers_only);
   }

   return store;
}

/*
 * Get drive that we are working with for this storage
 */
drive_number_t get_storage_drive(UAContext *ua, STORERES *store)
{
   int i;
   char drivename[10];
   drive_number_t drive = -1;

   /*
    * Get drive for autochanger if possible
    */
   i = find_arg_with_value(ua, NT_("drive"));
   if (i >= 0) {
      drive = atoi(ua->argv[i]);
   } else if (store && store->autochanger) {
      drive_number_t drives;

      drives = get_num_drives(ua, store);

      /*
       * If only one drive, default = 0
       */
      if (drives == 1) {
         drive = 0;
      } else {
         /*
          * Ask user to enter drive number
          */
         start_prompt(ua, _("Select Drive:\n"));
         for (drive_number_t cnt = 0; cnt < drives; cnt++) {
            bsnprintf(drivename, sizeof(drivename), "Drive %hd", cnt);
            add_prompt(ua, drivename);
         }
         if (do_prompt(ua, _("Drive"), _("Select drive"), drivename, sizeof(drivename)) < 0) {
            drive = -1; /* None */
         } else {
            sscanf(drivename, "Drive %hd", &drive);
         }
      }
   } else {
      /*
       * If only one drive, default = 0
       */
      drive = 0;
   }

   return drive;
}

/*
 * Get slot that we are working with for this storage
 */
slot_number_t get_storage_slot(UAContext *ua, STORERES *store)
{
   int i;
   slot_number_t slot = -1;

   /*
    * Get slot for autochanger if possible
    */
   i = find_arg_with_value(ua, NT_("slot"));
   if (i >=0) {
      slot = atoi(ua->argv[i]);
   } else if (store && store->autochanger) {
      /*
       * Ask user to enter slot number
       */
      ua->cmd[0] = 0;
      if (!get_cmd(ua, _("Enter autochanger slot: "))) {
         slot = -1;  /* None */
      } else {
         slot = atoi(ua->cmd);
      }
   }

   return slot;
}

/*
 * Scan looking for mediatype=
 *
 *  if not found or error, put up selection list
 *
 *  Returns: 0 on error
 *           1 on success, MediaType is set
 */
int get_media_type(UAContext *ua, char *MediaType, int max_media)
{
   STORERES *store;
   int i;

   i = find_arg_with_value(ua, NT_("mediatype"));
   if (i >= 0) {
      bstrncpy(MediaType, ua->argv[i], max_media);
      return 1;
   }

   start_prompt(ua, _("Media Types defined in conf file:\n"));

   LockRes();
   foreach_res(store, R_STORAGE) {
      if (ua->acl_access_ok(Storage_ACL, store->name())) {
         add_prompt(ua, store->media_type);
      }
   }
   UnlockRes();

   return (do_prompt(ua, _("Media Type"), _("Select the Media Type"), MediaType, max_media) < 0) ? 0 : 1;
}

bool get_level_from_name(JCR *jcr, const char *level_name)
{
   bool found = false;

   /*
    * Look up level name and pull code
    */
   for (int i = 0; joblevels[i].level_name; i++) {
      if (bstrcasecmp(level_name, joblevels[i].level_name)) {
         jcr->setJobLevel(joblevels[i].level);
         found = true;
         break;
      }
   }

   return found;
}

/*
 * Insert an JobId into the list of selected JobIds when its a unique new id.
 */
static inline bool insert_selected_jobid(alist *selected_jobids, JobId_t JobId)
{
   bool found;
   JobId_t *selected_jobid;

   found = false;
   foreach_alist(selected_jobid, selected_jobids) {
      if (*selected_jobid == JobId) {
         found = true;
         break;
      }
   }

   if (!found) {
      selected_jobid = (JobId_t *)malloc(sizeof(JobId_t));
      *selected_jobid = JobId;
      selected_jobids->append(selected_jobid);
      return true;
   }

   return false;
}

/*
 * Get a job selection, "reason" is used in user messages and can be: cancel, limit, ...
 *
 * Returns: NULL on error
 *          alist on success with the selected jobids.
 */
alist *select_jobs(UAContext *ua, const char *reason)
{
   int i;
   int cnt = 0;
   int njobs = 0;
   JCR *jcr = NULL;
   bool select_all = false;
   bool select_by_state = false;
   alist *selected_jobids;
   const char *lst[] = {
      "job",
      "jobid",
      "ujobid",
      NULL
   };
   enum {
      none,
      all_jobs,
      created_jobs,
      blocked_jobs,
      waiting_jobs,
      running_jobs
   } selection_criterium;

   /*
    * Allocate a list for holding the selected JobIds.
    */
   selected_jobids = New(alist(10, owned_by_alist));

   /*
    * See if "all" is given.
    */
   if (find_arg(ua, NT_("all")) > 0) {
      select_all = true;
   }

   /*
    * See if "state=" is given.
    */
   if (find_arg_with_value(ua, NT_("state")) > 0) {
      select_by_state = true;
   }

   /*
    * See if there are any jobid, job or ujobid keywords.
    */
   if (find_arg_keyword(ua, lst) > 0) {
      for (i = 1; i < ua->argc; i++) {
         if (bstrcasecmp(ua->argk[i], NT_("jobid"))) {
            JobId_t JobId = str_to_int64(ua->argv[i]);
            if (!JobId) {
               continue;
            }
            if (!(jcr = get_jcr_by_id(JobId))) {
               ua->error_msg(_("JobId %s is not running. Use Job name to %s inactive jobs.\n"),  ua->argv[i], _(reason));
               continue;
            }
         } else if (bstrcasecmp(ua->argk[i], NT_("job"))) {
            if (!ua->argv[i]) {
               continue;
            }
            if (!(jcr = get_jcr_by_partial_name(ua->argv[i]))) {
               ua->warning_msg(_("Warning Job %s is not running. Continuing anyway ...\n"), ua->argv[i]);
               continue;
            }
         } else if (bstrcasecmp(ua->argk[i], NT_("ujobid"))) {
            if (!ua->argv[i]) {
               continue;
            }
            if (!(jcr = get_jcr_by_full_name(ua->argv[i]))) {
               ua->warning_msg(_("Warning Job %s is not running. Continuing anyway ...\n"), ua->argv[i]);
               continue;
            }
         }

         if (jcr) {
            if (jcr->res.job && !ua->acl_access_ok(Job_ACL, jcr->res.job->name(), true)) {
               ua->error_msg(_("Unauthorized command from this console.\n"));
               goto bail_out;
            }

            if (insert_selected_jobid(selected_jobids, jcr->JobId)) {
               cnt++;
            }

            free_jcr(jcr);
            jcr = NULL;
         }
      }
   }

   /*
    * If we didn't select any Jobs using jobid, job or ujobid keywords try other selections.
    */
   if (cnt == 0) {
      char buf[1000];
      int tjobs = 0;                   /* Total # number jobs */

      /*
       * Count Jobs running
       */
      foreach_jcr(jcr) {
         if (jcr->JobId == 0) {        /* This is us */
            continue;
         }
         tjobs++;                      /* Count of all jobs */
         if (!ua->acl_access_ok(Job_ACL, jcr->res.job->name())) {
            continue;                  /* Skip not authorized */
         }
         njobs++;                      /* Count of authorized jobs */
      }
      endeach_jcr(jcr);

      if (njobs == 0) {                /* No authorized */
         if (tjobs == 0) {
            ua->send_msg(_("No Jobs running.\n"));
         } else {
            ua->send_msg(_("None of your jobs are running.\n"));
         }
         goto bail_out;
      }

      if (select_all || select_by_state) {
         /*
          * Set selection criterium.
          */
         selection_criterium = none;
         if (select_all) {
            selection_criterium = all_jobs;
         } else {
            i = find_arg_with_value(ua, NT_("state"));
            if (i > 0) {
               if (bstrcasecmp(ua->argv[i], NT_("created"))) {
                  selection_criterium = created_jobs;
               }

               if (bstrcasecmp(ua->argv[i], NT_("blocked"))) {
                  selection_criterium = blocked_jobs;
               }

               if (bstrcasecmp(ua->argv[i], NT_("waiting"))) {
                  selection_criterium = waiting_jobs;
               }

               if (bstrcasecmp(ua->argv[i], NT_("running"))) {
                  selection_criterium = running_jobs;
               }

               if (selection_criterium == none) {
                  ua->error_msg(_("Illegal state either created, blocked, waiting or running\n"));
                  goto bail_out;
               }
            }
         }

         /*
          * Select from all available Jobs the Jobs matching the selection criterium.
          */
         foreach_jcr(jcr) {
            if (jcr->JobId == 0) {  /* This is us */
               continue;
            }

            if (!ua->acl_access_ok(Job_ACL, jcr->res.job->name())) {
               continue;            /* Skip not authorized */
            }

            /*
             * See if we need to select this JobId.
             */
            switch (selection_criterium) {
            case all_jobs:
               break;
            case created_jobs:
               if (jcr->JobStatus != JS_Created) {
                  continue;
               }
               break;
            case blocked_jobs:
               if (!jcr->job_started || jcr->JobStatus != JS_Blocked) {
                  continue;
               }
               break;
            case waiting_jobs:
               if (!job_waiting(jcr)) {
                  continue;
               }
               break;
            case running_jobs:
               if (!jcr->job_started || jcr->JobStatus != JS_Running) {
                  continue;
               }
               break;
            default:
               break;
            }

            insert_selected_jobid(selected_jobids, jcr->JobId);
            ua->send_msg(_("Selected Job %d for cancelling\n") , jcr->JobId);
         }

         if (selected_jobids->empty()) {
            ua->send_msg(_("No Jobs selected.\n"));
            goto bail_out;
         }

         /*
          * Only ask for confirmation when not in batch mode and there is no yes on the cmdline.
          */
         if (!ua->batch && find_arg(ua, NT_("yes")) == -1) {
            if (!get_yesno(ua, _("Confirm cancel (yes/no): ")) || !ua->pint32_val) {
               goto bail_out;
            }
         }
      } else {
         char temp[256];
         char JobName[MAX_NAME_LENGTH];

         /*
          * Interactivly select a Job.
          */
         start_prompt(ua, _("Select Job:\n"));
         foreach_jcr(jcr) {
            char ed1[50];
            if (jcr->JobId == 0) {    /* This is us */
               continue;
            }
            if (!ua->acl_access_ok(Job_ACL, jcr->res.job->name())) {
               continue;              /* Skip not authorized */
            }
            bsnprintf(buf, sizeof(buf), _("JobId=%s Job=%s"), edit_int64(jcr->JobId, ed1), jcr->Job);
            add_prompt(ua, buf);
         }
         endeach_jcr(jcr);

         bsnprintf(temp, sizeof(temp), _("Choose Job to %s"), _(reason));
         if (do_prompt(ua, _("Job"),  temp, buf, sizeof(buf)) < 0) {
            goto bail_out;
         }

         if (bstrcmp(reason, "cancel")) {
            if (ua->api && njobs == 1) {
               char nbuf[1000];

               bsnprintf(nbuf, sizeof(nbuf), _("Cancel: %s\n\n%s"), buf, _("Confirm cancel?"));
               if (!get_yesno(ua, nbuf) || !ua->pint32_val) {
                  goto bail_out;
               }
            } else {
               if (njobs == 1) {
                  if (!get_yesno(ua, _("Confirm cancel (yes/no): ")) || !ua->pint32_val) {
                     goto bail_out;
                  }
               }
            }
         }

         sscanf(buf, "JobId=%d Job=%127s", &njobs, JobName);
         jcr = get_jcr_by_full_name(JobName);
         if (!jcr) {
            ua->warning_msg(_("Job \"%s\" not found.\n"), JobName);
            goto bail_out;
         }

         insert_selected_jobid(selected_jobids, jcr->JobId);
         free_jcr(jcr);
      }
   }

   return selected_jobids;

bail_out:
   delete selected_jobids;

   return NULL;
}

/*
 * Get a slot selection.
 *
 * Returns: false on error
 *          true on success with the selected slots set in the slot_list.
 */
bool get_user_slot_list(UAContext *ua, char *slot_list, const char *argument, int num_slots)
{
   int i, len, beg, end;
   const char *msg;
   char search_argument[20];
   char *p, *e, *h;

   /*
    * See if the argument given is found on the cmdline.
    */
   bstrncpy(search_argument, argument, sizeof(search_argument));
   i = find_arg_with_value(ua, search_argument);
   if (i == -1) {  /* not found */
      /*
       * See if the last letter of search_argument is a 's'
       * When it is strip it and try if that argument is given.
       */
      len = strlen(search_argument);
      if (len > 0 && search_argument[len - 1] == 's') {
         search_argument[len - 1] = '\0';
         i = find_arg_with_value(ua, search_argument);
      }
   }

   if (i > 0) {
      /*
       * Scan slot list in ua->argv[i]
       */
      strip_trailing_junk(ua->argv[i]);
      for (p = ua->argv[i]; p && *p; p = e) {
         /*
          * Check for list
          */
         e = strchr(p, ',');
         if (e) {
            *e++ = 0;
         }
         /*
          * Check for range
          */
         h = strchr(p, '-');             /* range? */
         if (h == p) {
            msg = _("Negative numbers not permitted\n");
            goto bail_out;
         }
         if (h) {
            *h++ = 0;
            if (!is_an_integer(h)) {
               msg = _("Range end is not integer.\n");
               goto bail_out;
            }
            skip_spaces(&p);
            if (!is_an_integer(p)) {
               msg = _("Range start is not an integer.\n");
               goto bail_out;
            }
            beg = atoi(p);
            end = atoi(h);
            if (end < beg) {
               msg = _("Range end not bigger than start.\n");
               goto bail_out;
            }
         } else {
            skip_spaces(&p);
            if (!is_an_integer(p)) {
               msg = _("Input value is not an integer.\n");
               goto bail_out;
            }
            beg = end = atoi(p);
         }
         if (beg <= 0 || end <= 0) {
            msg = _("Values must be be greater than zero.\n");
            goto bail_out;
         }
         if (end > num_slots) {
            msg = _("Slot too large.\n");
            goto bail_out;
         }

         /*
          * Turn on specified range
          */
         for (i = beg; i <= end; i++) {
            set_bit(i - 1, slot_list);
         }
      }
   } else {
      /*
       * Turn everything on
       */
      for (i = 1; i <= num_slots; i++) {
         set_bit(i - 1, slot_list);
      }
   }

   if (debug_level >= 100) {
      Dmsg0(100, "Slots turned on:\n");
      for (i = 1; i <= num_slots; i++) {
         if (bit_is_set(i - 1, slot_list)) {
            Dmsg1(100, "%d\n", i);
         }
      }
   }

   return true;

bail_out:
   Dmsg1(100, "Problem with user selection ERR=%s\n", msg);

   return false;
}

bool get_user_job_type_selection(UAContext *ua, int *jobtype)
{
   int i;
   char job_type[MAX_NAME_LENGTH];

   /* set returning jobtype to invalid */
   *jobtype = -1;

   if ((i = find_arg_with_value(ua, NT_("jobtype"))) >= 0) {
      bstrncpy(job_type, ua->argv[i], sizeof(job_type));
   } else {
      start_prompt(ua, _("Jobtype to prune:\n"));
      for (i = 0; jobtypes[i].type_name; i++) {
         add_prompt(ua, jobtypes[i].type_name);
      }

      if (do_prompt(ua, _("JobType"),  _("Select Job Type"), job_type, sizeof(job_type)) < 0) {
         return false;
      }
   }

   for (i = 0; jobtypes[i].type_name; i++) {
      if (bstrcasecmp(jobtypes[i].type_name, job_type)) {
         break;
      }
   }

   if (!jobtypes[i].type_name) {
      ua->warning_msg(_("Illegal jobtype %s.\n"), job_type);
      return false;
   }

   *jobtype = jobtypes[i].job_type;

   return true;
}

bool get_user_job_status_selection(UAContext *ua, int *jobstatus)
{
   int i;

   if ((i = find_arg_with_value(ua, NT_("jobstatus"))) >= 0) {
      if (strlen(ua->argv[i]) == 1 && ua->argv[i][0] >= 'A' && ua->argv[i][0] <= 'z') {
         *jobstatus = ua->argv[i][0];
      } else if (bstrcasecmp(ua->argv[i], "terminated")) {
         *jobstatus = JS_Terminated;
      } else if (bstrcasecmp(ua->argv[i], "warnings")) {
         *jobstatus = JS_Warnings;
      } else if (bstrcasecmp(ua->argv[i], "canceled")) {
         *jobstatus = JS_Canceled;
      } else if (bstrcasecmp(ua->argv[i], "running")) {
         *jobstatus = JS_Running;
      } else if (bstrcasecmp(ua->argv[i], "error")) {
         *jobstatus = JS_ErrorTerminated;
      } else if (bstrcasecmp(ua->argv[i], "fatal")) {
         *jobstatus = JS_FatalError;
      } else {
         /* invalid jobstatus */
         return false;
      }
   }
   return true;
}<|MERGE_RESOLUTION|>--- conflicted
+++ resolved
@@ -758,15 +758,9 @@
    }
 
    sr->StorageId = 0;
-<<<<<<< HEAD
-   if (!db_get_storage_ids(ua->jcr, ua->db, &num_storages, &ids)) {
-      ua->error_msg(_("Error obtaining storage ids. ERR=%s\n"), db_strerror(ua->db));
-      return false;
-=======
    if (!ua->db->get_storage_ids(ua->jcr, &num_storages, &ids)) {
       ua->error_msg(_("Error obtaining storage ids. ERR=%s\n"), ua->db->strerror());
       return 0;
->>>>>>> d1982318
    }
 
    if (num_storages <= 0) {
