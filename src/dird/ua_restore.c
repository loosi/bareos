/*
   BAREOS® - Backup Archiving REcovery Open Sourced

   Copyright (C) 2002-2011 Free Software Foundation Europe e.V.
   Copyright (C) 2011-2012 Planets Communications B.V.
   Copyright (C) 2013-2013 Bareos GmbH & Co. KG

   This program is Free Software; you can redistribute it and/or
   modify it under the terms of version three of the GNU Affero General Public
   License as published by the Free Software Foundation and included
   in the file LICENSE.

   This program is distributed in the hope that it will be useful, but
   WITHOUT ANY WARRANTY; without even the implied warranty of
   MERCHANTABILITY or FITNESS FOR A PARTICULAR PURPOSE. See the GNU
   Affero General Public License for more details.

   You should have received a copy of the GNU Affero General Public License
   along with this program; if not, write to the Free Software
   Foundation, Inc., 51 Franklin Street, Fifth Floor, Boston, MA
   02110-1301, USA.
*/
/*
 * BAREOS Director -- User Agent Database restore Command
 *                    Creates a bootstrap file for restoring files and
 *                    starts the restore job.
 *
 * Tree handling routines split into ua_tree.c July MMIII.
 * BSR (bootstrap record) handling routines split into
 * bsr.c July MMIII
 *
 * Kern Sibbald, July MMII
 */

#include "bareos.h"
#include "dird.h"

/* Imported functions */
extern void print_bsr(UAContext *ua, RBSR *bsr);


/* Forward referenced functions */
static int last_full_handler(void *ctx, int num_fields, char **row);
static int jobid_handler(void *ctx, int num_fields, char **row);
static int user_select_jobids_or_files(UAContext *ua, RESTORE_CTX *rx);
static int fileset_handler(void *ctx, int num_fields, char **row);
static void free_name_list(NAME_LIST *name_list);
static bool select_backups_before_date(UAContext *ua, RESTORE_CTX *rx, char *date);
static bool build_directory_tree(UAContext *ua, RESTORE_CTX *rx);
static void free_rx(RESTORE_CTX *rx);
static void split_path_and_filename(UAContext *ua, RESTORE_CTX *rx, char *fname);
static int jobid_fileindex_handler(void *ctx, int num_fields, char **row);
static bool insert_file_into_findex_list(UAContext *ua, RESTORE_CTX *rx, char *file,
                                         char *date);
static bool insert_dir_into_findex_list(UAContext *ua, RESTORE_CTX *rx, char *dir,
                                        char *date);
static void insert_one_file_or_dir(UAContext *ua, RESTORE_CTX *rx, char *date, bool dir);
static bool get_client_name(UAContext *ua, RESTORE_CTX *rx);
static bool get_restore_client_name(UAContext *ua, RESTORE_CTX &rx);
static bool get_date(UAContext *ua, char *date, int date_len);
static int restore_count_handler(void *ctx, int num_fields, char **row);
static bool insert_table_into_findex_list(UAContext *ua, RESTORE_CTX *rx, char *table);
static void get_and_display_basejobs(UAContext *ua, RESTORE_CTX *rx);

/*
 * Restore files
 */
bool restore_cmd(UAContext *ua, const char *cmd)
{
   RESTORE_CTX rx;                    /* restore context */
   POOL_MEM buf;
   JOBRES *job;
   int i;
   JCR *jcr = ua->jcr;
   char *escaped_bsr_name = NULL;
   char *escaped_where_name = NULL;
   char *strip_prefix, *add_prefix, *add_suffix, *regexp;
   strip_prefix = add_prefix = add_suffix = regexp = NULL;

   memset(&rx, 0, sizeof(rx));
   rx.path = get_pool_memory(PM_FNAME);
   rx.fname = get_pool_memory(PM_FNAME);
   rx.JobIds = get_pool_memory(PM_FNAME);
   rx.JobIds[0] = 0;
   rx.BaseJobIds = get_pool_memory(PM_FNAME);
   rx.query = get_pool_memory(PM_FNAME);
   rx.bsr = new_bsr();

   i = find_arg_with_value(ua, "comment");
   if (i >= 0) {
      rx.comment = ua->argv[i];
      if (!is_comment_legal(ua, rx.comment)) {
         goto bail_out;
      }
   }

   i = find_arg_with_value(ua, "backupformat");
   if (i >= 0) {
      rx.backup_format = ua->argv[i];
   }

   i = find_arg_with_value(ua, "where");
   if (i >= 0) {
      rx.where = ua->argv[i];
   }

   i = find_arg_with_value(ua, "replace");
   if (i >= 0) {
      rx.replace = ua->argv[i];
   }

   i = find_arg_with_value(ua, "pluginoptions");
   if (i >= 0) {
      rx.plugin_options = ua->argv[i];
   }

   i = find_arg_with_value(ua, "strip_prefix");
   if (i >= 0) {
      strip_prefix = ua->argv[i];
   }

   i = find_arg_with_value(ua, "add_prefix");
   if (i >= 0) {
      add_prefix = ua->argv[i];
   }

   i = find_arg_with_value(ua, "add_suffix");
   if (i >= 0) {
      add_suffix = ua->argv[i];
   }

   i = find_arg_with_value(ua, "regexwhere");
   if (i >= 0) {
      rx.RegexWhere = ua->argv[i];
   }

   if (strip_prefix || add_suffix || add_prefix) {
      int len = bregexp_get_build_where_size(strip_prefix, add_prefix, add_suffix);
      regexp = (char *)bmalloc(len * sizeof(char));

      bregexp_build_where(regexp, len, strip_prefix, add_prefix, add_suffix);
      rx.RegexWhere = regexp;
   }

   /* TODO: add acl for regexwhere ? */

   if (rx.RegexWhere) {
      if (!acl_access_ok(ua, Where_ACL, rx.RegexWhere, true)) {
         ua->error_msg(_("\"RegexWhere\" specification not authorized.\n"));
         goto bail_out;
      }
   }

   if (rx.where) {
      if (!acl_access_ok(ua, Where_ACL, rx.where, true)) {
         ua->error_msg(_("\"where\" specification not authorized.\n"));
         goto bail_out;
      }
   }

   if (!open_client_db(ua, true)) {
      goto bail_out;
   }

   /* Ensure there is at least one Restore Job */
   LockRes();
   foreach_res(job, R_JOB) {
      if (job->JobType == JT_RESTORE) {
         if (!rx.restore_job) {
            rx.restore_job = job;
         }
         rx.restore_jobs++;
      }
   }
   UnlockRes();
   if (!rx.restore_jobs) {
      ua->error_msg(_(
         "No Restore Job Resource found in bareos-dir.conf.\n"
         "You must create at least one before running this command.\n"));
      goto bail_out;
   }

   /*
    * Request user to select JobIds or files by various different methods
    *  last 20 jobs, where File saved, most recent backup, ...
    *  In the end, a list of files are pumped into
    *  add_findex()
    */
   switch (user_select_jobids_or_files(ua, &rx)) {
   case 0:                            /* error */
      goto bail_out;
   case 1:                            /* selected by jobid */
      get_and_display_basejobs(ua, &rx);
      if (!build_directory_tree(ua, &rx)) {
         ua->send_msg(_("Restore not done.\n"));
         goto bail_out;
      }
      break;
   case 2:                            /* selected by filename, no tree needed */
      break;
   }

   if (rx.bsr->JobId) {
      char ed1[50];
      if (!complete_bsr(ua, rx.bsr)) {   /* find Vol, SessId, SessTime from JobIds */
         ua->error_msg(_("Unable to construct a valid BSR. Cannot continue.\n"));
         goto bail_out;
      }
      if (!(rx.selected_files = write_bsr_file(ua, rx))) {
         ua->warning_msg(_("No files selected to be restored.\n"));
         goto bail_out;
      }
      display_bsr_info(ua, rx);          /* display vols needed, etc */

      if (rx.selected_files==1) {
         ua->info_msg(_("\n1 file selected to be restored.\n\n"));
      } else {
         ua->info_msg(_("\n%s files selected to be restored.\n\n"),
            edit_uint64_with_commas(rx.selected_files, ed1));
      }
   } else {
      ua->warning_msg(_("No files selected to be restored.\n"));
      goto bail_out;
   }

   if (rx.restore_jobs == 1) {
      job = rx.restore_job;
   } else {
      job = get_restore_job(ua);
   }
   if (!job) {
      goto bail_out;
   }

   if (!get_client_name(ua, &rx)) {
      goto bail_out;
   }
   if (!rx.ClientName) {
      ua->error_msg(_("No Client resource found!\n"));
      goto bail_out;
   }
   if (!get_restore_client_name(ua, rx)) {
      goto bail_out;
   }

   escaped_bsr_name = escape_filename(jcr->RestoreBootstrap);

   Mmsg(ua->cmd,
        "run job=\"%s\" client=\"%s\" restoreclient=\"%s\" storage=\"%s\""
        " bootstrap=\"%s\" files=%u catalog=\"%s\"",
        job->name(), rx.ClientName, rx.RestoreClientName,
        rx.store?rx.store->name():"",
        escaped_bsr_name ? escaped_bsr_name : jcr->RestoreBootstrap,
        rx.selected_files, ua->catalog->name());

   /*
    * Build run command
    */
   if (rx.backup_format) {
      Mmsg(buf, " backupformat=%s", rx.backup_format);
      pm_strcat(ua->cmd, buf);
   }

   pm_strcpy(buf, "");
   if (rx.RegexWhere) {
      escaped_where_name = escape_filename(rx.RegexWhere);
      Mmsg(buf, " regexwhere=\"%s\"",
           escaped_where_name ? escaped_where_name : rx.RegexWhere);

   } else if (rx.where) {
      escaped_where_name = escape_filename(rx.where);
      Mmsg(buf," where=\"%s\"",
           escaped_where_name ? escaped_where_name : rx.where);
   }
   pm_strcat(ua->cmd, buf);

   if (rx.replace) {
      Mmsg(buf, " replace=%s", rx.replace);
      pm_strcat(ua->cmd, buf);
   }

   if (rx.plugin_options) {
      Mmsg(buf, " pluginoptions=%s", rx.plugin_options);
      pm_strcat(ua->cmd, buf);
   }

   if (rx.comment) {
      Mmsg(buf, " comment=\"%s\"", rx.comment);
      pm_strcat(ua->cmd, buf);
   }

   if (escaped_bsr_name != NULL) {
      bfree(escaped_bsr_name);
   }

   if (escaped_where_name != NULL) {
      bfree(escaped_where_name);
   }

   if (regexp) {
      bfree(regexp);
   }

   if (find_arg(ua, NT_("yes")) > 0) {
      pm_strcat(ua->cmd, " yes");    /* pass it on to the run command */
   }

   Dmsg1(200, "Submitting: %s\n", ua->cmd);

   /*
    * Transfer jobids to jcr to for picking up restore objects
    */
   jcr->JobIds = rx.JobIds;
   rx.JobIds = NULL;

   parse_ua_args(ua);
   run_cmd(ua, ua->cmd);
   free_rx(&rx);
   garbage_collect_memory();       /* release unused memory */
   return true;

bail_out:
   if (escaped_bsr_name != NULL) {
      bfree(escaped_bsr_name);
   }

   if (escaped_where_name != NULL) {
      bfree(escaped_where_name);
   }

   if (regexp) {
      bfree(regexp);
   }

   free_rx(&rx);
   garbage_collect_memory();       /* release unused memory */
   return false;
}

/*
 * Fill the rx->BaseJobIds and display the list
 */
static void get_and_display_basejobs(UAContext *ua, RESTORE_CTX *rx)
{
   db_list_ctx jobids;

   if (!db_get_used_base_jobids(ua->jcr, ua->db, rx->JobIds, &jobids)) {
      ua->warning_msg("%s", db_strerror(ua->db));
   }

   if (jobids.count) {
      POOL_MEM q;

      Mmsg(q, uar_print_jobs, jobids.list);
      ua->send_msg(_("The restore will use the following job(s) as Base\n"));
      db_list_sql_query(ua->jcr, ua->db, q.c_str(), ua->send, HORZ_LIST, true);
   }
   pm_strcpy(rx->BaseJobIds, jobids.list);
}

static void free_rx(RESTORE_CTX *rx)
{
   free_bsr(rx->bsr);
   rx->bsr = NULL;

   if (rx->ClientName) {
      free(rx->ClientName);
      rx->ClientName = NULL;
   }

   if (rx->RestoreClientName) {
      free(rx->RestoreClientName);
      rx->RestoreClientName = NULL;
   }

   free_and_null_pool_memory(rx->JobIds);
   free_and_null_pool_memory(rx->BaseJobIds);
   free_and_null_pool_memory(rx->fname);
   free_and_null_pool_memory(rx->path);
   free_and_null_pool_memory(rx->query);
   free_name_list(&rx->name_list);
}

static bool has_value(UAContext *ua, int i)
{
   if (!ua->argv[i]) {
      ua->error_msg(_("Missing value for keyword: %s\n"), ua->argk[i]);
      return false;
   }
   return true;
}

/*
 * This gets the client name from which the backup was made
 */
static bool get_client_name(UAContext *ua, RESTORE_CTX *rx)
{
   int i;
   CLIENT_DBR cr;
   memset(&cr, 0, sizeof(cr));

   /*
    * If no client name specified yet, get it now
    */
   if (!rx->ClientName) {
      /*
       * Try command line argument
       */
      i = find_arg_with_value(ua, NT_("client"));
      if (i < 0) {
         i = find_arg_with_value(ua, NT_("backupclient"));
      }
      if (i >= 0) {
         if (!is_name_valid(ua->argv[i], ua->errmsg)) {
            ua->error_msg("%s argument: %s", ua->argk[i], ua->errmsg);
            return false;
         }
         bstrncpy(cr.Name, ua->argv[i], sizeof(cr.Name));
         if (!db_get_client_record(ua->jcr, ua->db, &cr)) {
            ua->error_msg("invalid %s argument: %s\n", ua->argk[i], ua->argv[i]);
            return false;
         }
         rx->ClientName = bstrdup(ua->argv[i]);
         return true;
      }
      if (!get_client_dbr(ua, &cr)) {
         return false;
      }
      rx->ClientName = bstrdup(cr.Name);
   }

   return true;
}

/*
 * This is where we pick up a client name to restore to.
 */
static bool get_restore_client_name(UAContext *ua, RESTORE_CTX &rx)
{
   int i;

   /*
    * Try command line argument
    */
   i = find_arg_with_value(ua, NT_("restoreclient"));
   if (i >= 0) {
<<<<<<< HEAD
      if (!is_name_valid(ua->argv[i], ua->errmsg)) {
         ua->error_msg("%s argument: %s", ua->argk[i], ua->errmsg);
         return false;
      }

=======
      if (!is_name_valid(ua->argv[i], &ua->errmsg)) {
         ua->error_msg("%s argument: %s", ua->argk[i], ua->errmsg);
         return false;
      }
>>>>>>> 1eba7ba6
      if (!GetClientResWithName(ua->argv[i])) {
         ua->error_msg("invalid %s argument: %s\n", ua->argk[i], ua->argv[i]);
         return false;
      }
      rx.RestoreClientName = bstrdup(ua->argv[i]);
      return true;
   }

   rx.RestoreClientName = bstrdup(rx.ClientName);
   return true;
}

/*
 * The first step in the restore process is for the user to
 *  select a list of JobIds from which he will subsequently
 *  select which files are to be restored.
 *
 *  Returns:  2  if filename list made
 *            1  if jobid list made
 *            0  on error
 */
static int user_select_jobids_or_files(UAContext *ua, RESTORE_CTX *rx)
{
   char *p;
   char date[MAX_TIME_LENGTH];
   bool have_date = false;
   /* Include current second if using current time */
   utime_t now = time(NULL) + 1;
   JobId_t JobId;
   JOB_DBR jr = { (JobId_t)-1 };
   bool done = false;
   int i, j;
   const char *list[] = {
      _("List last 20 Jobs run"),
      _("List Jobs where a given File is saved"),
      _("Enter list of comma separated JobIds to select"),
      _("Enter SQL list command"),
      _("Select the most recent backup for a client"),
      _("Select backup for a client before a specified time"),
      _("Enter a list of files to restore"),
      _("Enter a list of files to restore before a specified time"),
      _("Find the JobIds of the most recent backup for a client"),
      _("Find the JobIds for a backup for a client before a specified time"),
      _("Enter a list of directories to restore for found JobIds"),
      _("Select full restore to a specified Job date"),
      _("Cancel"),
      NULL
   };

   const char *kw[] = {
       /*
        * These keywords are handled in a for loop
        */
      "jobid",         /* 0 */
      "current",       /* 1 */
      "before",        /* 2 */
      "file",          /* 3 */
      "directory",     /* 4 */
      "select",        /* 5 */
      "pool",          /* 6 */
      "all",           /* 7 */

      /*
       * The keyword below are handled by individual arg lookups
       */
      "client",        /* 8 */
      "storage",       /* 9 */
      "fileset",       /* 10 */
      "where",         /* 11 */
      "yes",           /* 12 */
      "bootstrap",     /* 13 */
      "done",          /* 14 */
      "strip_prefix",  /* 15 */
      "add_prefix",    /* 16 */
      "add_suffix",    /* 17 */
      "regexwhere",    /* 18 */
      "restoreclient", /* 19 */
      "copies",        /* 20 */
      "comment",       /* 21 */
      "restorejob",    /* 22 */
      "replace",       /* 23 */
      "pluginoptions", /* 24 */
      NULL
   };

   rx->JobIds[0] = 0;

   for (i = 1; i<ua->argc; i++) {        /* loop through arguments */
      bool found_kw = false;
      for (j = 0; kw[j]; j++) {          /* loop through keywords */
         if (bstrcasecmp(kw[j], ua->argk[i])) {
            found_kw = true;
            break;
         }
      }
      if (!found_kw) {
         ua->error_msg(_("Unknown keyword: %s\n"), ua->argk[i]);
         return 0;
      }
      /* Found keyword in kw[] list, process it */
      switch (j) {
      case 0:                            /* jobid */
         if (!has_value(ua, i)) {
            return 0;
         }
         if (*rx->JobIds != 0) {
            pm_strcat(rx->JobIds, ",");
         }
         pm_strcat(rx->JobIds, ua->argv[i]);
         done = true;
         break;
      case 1:                            /* current */
         /*
          * Note, we add one second here just to include any job
          *  that may have finished within the current second,
          *  which happens a lot in scripting small jobs.
          */
         bstrutime(date, sizeof(date), now);
         have_date = true;
         break;
      case 2:                            /* before */
         if (have_date || !has_value(ua, i)) {
            return 0;
         }
         if (str_to_utime(ua->argv[i]) == 0) {
            ua->error_msg(_("Improper date format: %s\n"), ua->argv[i]);
            return 0;
         }
         bstrncpy(date, ua->argv[i], sizeof(date));
         have_date = true;
         break;
      case 3:                            /* file */
      case 4:                            /* dir */
         if (!has_value(ua, i)) {
            return 0;
         }
         if (!have_date) {
            bstrutime(date, sizeof(date), now);
         }
         if (!get_client_name(ua, rx)) {
            return 0;
         }
         pm_strcpy(ua->cmd, ua->argv[i]);
         insert_one_file_or_dir(ua, rx, date, j==4);
         return 2;
      case 5:                            /* select */
         if (!have_date) {
            bstrutime(date, sizeof(date), now);
         }
         if (!select_backups_before_date(ua, rx, date)) {
            return 0;
         }
         done = true;
         break;
      case 6:                            /* pool specified */
         if (!has_value(ua, i)) {
            return 0;
         }
         rx->pool = (POOLRES *)GetResWithName(R_POOL, ua->argv[i]);
         if (!rx->pool) {
            ua->error_msg(_("Error: Pool resource \"%s\" does not exist.\n"), ua->argv[i]);
            return 0;
         }
         if (!acl_access_ok(ua, Pool_ACL, ua->argv[i], true)) {
            rx->pool = NULL;
            ua->error_msg(_("Error: Pool resource \"%s\" access not allowed.\n"), ua->argv[i]);
            return 0;
         }
         break;
      case 7:                         /* all specified */
         rx->all = true;
         break;
      default:
         /*
          * All keywords 7 or greater are ignored or handled by a select prompt
          */
         break;
      }
   }

   if (!done) {
      ua->send_msg(_("\nFirst you select one or more JobIds that contain files\n"
                  "to be restored. You will be presented several methods\n"
                  "of specifying the JobIds. Then you will be allowed to\n"
                  "select which files from those JobIds are to be restored.\n\n"));
   }

   /* If choice not already made above, prompt */
   for ( ; !done; ) {
      char *fname;
      int len;
      bool gui_save;
      db_list_ctx jobids;

      start_prompt(ua, _("To select the JobIds, you have the following choices:\n"));
      for (int i=0; list[i]; i++) {
         add_prompt(ua, list[i]);
      }
      done = true;
      switch (do_prompt(ua, "", _("Select item: "), NULL, 0)) {
      case -1:                        /* error or cancel */
         return 0;
      case 0:                         /* list last 20 Jobs run */
         if (!acl_access_ok(ua, Command_ACL, NT_("sqlquery"), true)) {
            ua->error_msg(_("SQL query not authorized.\n"));
            return 0;
         }
         gui_save = ua->jcr->gui;
         ua->jcr->gui = true;
         db_list_sql_query(ua->jcr, ua->db, uar_list_jobs, ua->send, HORZ_LIST, true);
         ua->jcr->gui = gui_save;
         done = false;
         break;
      case 1:                         /* list where a file is saved */
         if (!get_client_name(ua, rx)) {
            return 0;
         }
         if (!get_cmd(ua, _("Enter Filename (no path):"))) {
            return 0;
         }
         len = strlen(ua->cmd);
         fname = (char *)malloc(len * 2 + 1);
         db_escape_string(ua->jcr, ua->db, fname, ua->cmd, len);
         Mmsg(rx->query, uar_file[db_get_type_index(ua->db)], rx->ClientName, fname);
         free(fname);
         gui_save = ua->jcr->gui;
         ua->jcr->gui = true;
         db_list_sql_query(ua->jcr, ua->db, rx->query, ua->send, HORZ_LIST, true);
         ua->jcr->gui = gui_save;
         done = false;
         break;
      case 2:                         /* enter a list of JobIds */
         if (!get_cmd(ua, _("Enter JobId(s), comma separated, to restore: "))) {
            return 0;
         }
         pm_strcpy(rx->JobIds, ua->cmd);
         break;
      case 3:                         /* Enter an SQL list command */
         if (!acl_access_ok(ua, Command_ACL, NT_("sqlquery"), true)) {
            ua->error_msg(_("SQL query not authorized.\n"));
            return 0;
         }
         if (!get_cmd(ua, _("Enter SQL list command: "))) {
            return 0;
         }
         gui_save = ua->jcr->gui;
         ua->jcr->gui = true;
         db_list_sql_query(ua->jcr, ua->db, ua->cmd, ua->send, HORZ_LIST, true);
         ua->jcr->gui = gui_save;
         done = false;
         break;
      case 4:                         /* Select the most recent backups */
         if (!have_date) {
            bstrutime(date, sizeof(date), now);
         }
         if (!select_backups_before_date(ua, rx, date)) {
            return 0;
         }
         break;
      case 5:                         /* select backup at specified time */
         if (!have_date) {
            if (!get_date(ua, date, sizeof(date))) {
               return 0;
            }
         }
         if (!select_backups_before_date(ua, rx, date)) {
            return 0;
         }
         break;
      case 6:                         /* Enter files */
         if (!have_date) {
            bstrutime(date, sizeof(date), now);
         }
         if (!get_client_name(ua, rx)) {
            return 0;
         }
         ua->send_msg(_("Enter file names with paths, or < to enter a filename\n"
                        "containing a list of file names with paths, and terminate\n"
                        "them with a blank line.\n"));
         for ( ;; ) {
            if (!get_cmd(ua, _("Enter full filename: "))) {
               return 0;
            }
            len = strlen(ua->cmd);
            if (len == 0) {
               break;
            }
            insert_one_file_or_dir(ua, rx, date, false);
         }
         return 2;
       case 7:                        /* enter files backed up before specified time */
         if (!have_date) {
            if (!get_date(ua, date, sizeof(date))) {
               return 0;
            }
         }
         if (!get_client_name(ua, rx)) {
            return 0;
         }
         ua->send_msg(_("Enter file names with paths, or < to enter a filename\n"
                        "containing a list of file names with paths, and terminate\n"
                        "them with a blank line.\n"));
         for ( ;; ) {
            if (!get_cmd(ua, _("Enter full filename: "))) {
               return 0;
            }
            len = strlen(ua->cmd);
            if (len == 0) {
               break;
            }
            insert_one_file_or_dir(ua, rx, date, false);
         }
         return 2;

      case 8:                         /* Find JobIds for current backup */
         if (!have_date) {
            bstrutime(date, sizeof(date), now);
         }
         if (!select_backups_before_date(ua, rx, date)) {
            return 0;
         }
         done = false;
         break;

      case 9:                         /* Find JobIds for give date */
         if (!have_date) {
            if (!get_date(ua, date, sizeof(date))) {
               return 0;
            }
         }
         if (!select_backups_before_date(ua, rx, date)) {
            return 0;
         }
         done = false;
         break;

      case 10:                        /* Enter directories */
         if (*rx->JobIds != 0) {
            ua->send_msg(_("You have already selected the following JobIds: %s\n"),
               rx->JobIds);
         } else if (get_cmd(ua, _("Enter JobId(s), comma separated, to restore: "))) {
            if (*rx->JobIds != 0 && *ua->cmd) {
               pm_strcat(rx->JobIds, ",");
            }
            pm_strcat(rx->JobIds, ua->cmd);
         }
         if (*rx->JobIds == 0 || *rx->JobIds == '.') {
            *rx->JobIds = 0;
            return 0;                 /* nothing entered, return */
         }
         if (!have_date) {
            bstrutime(date, sizeof(date), now);
         }
         if (!get_client_name(ua, rx)) {
            return 0;
         }
         ua->send_msg(_("Enter full directory names or start the name\n"
                        "with a < to indicate it is a filename containing a list\n"
                        "of directories and terminate them with a blank line.\n"));
         for ( ;; ) {
            if (!get_cmd(ua, _("Enter directory name: "))) {
               return 0;
            }
            len = strlen(ua->cmd);
            if (len == 0) {
               break;
            }
            /* Add trailing slash to end of directory names */
            if (ua->cmd[0] != '<' && !IsPathSeparator(ua->cmd[len-1])) {
               strcat(ua->cmd, "/");
            }
            insert_one_file_or_dir(ua, rx, date, true);
         }
         return 2;

      case 11:                        /* Choose a jobid and select jobs */
         if (!get_cmd(ua, _("Enter JobId to get the state to restore: ")) ||
             !is_an_integer(ua->cmd))
         {
            return 0;
         }

         memset(&jr, 0, sizeof(jr));
         jr.JobId = str_to_int64(ua->cmd);
         if (!db_get_job_record(ua->jcr, ua->db, &jr)) {
            ua->error_msg(_("Unable to get Job record for JobId=%s: ERR=%s\n"),
                          ua->cmd, db_strerror(ua->db));
            return 0;
         }
         ua->send_msg(_("Selecting jobs to build the Full state at %s\n"),
                      jr.cStartTime);
         jr.JobLevel = L_INCREMENTAL; /* Take Full+Diff+Incr */
         if (!db_accurate_get_jobids(ua->jcr, ua->db, &jr, &jobids)) {
            return 0;
         }
         pm_strcpy(rx->JobIds, jobids.list);
         Dmsg1(30, "Item 12: jobids = %s\n", rx->JobIds);
         break;
      case 12:                        /* Cancel or quit */
         return 0;
      }
   }

   memset(&jr, 0, sizeof(jr));
   POOLMEM *JobIds = get_pool_memory(PM_FNAME);
   *JobIds = 0;
   rx->TotalFiles = 0;
   /*
    * Find total number of files to be restored, and filter the JobId
    *  list to contain only ones permitted by the ACL conditions.
    */
   for (p=rx->JobIds; ; ) {
      char ed1[50];
      int status = get_next_jobid_from_list(&p, &JobId);
      if (status < 0) {
         ua->error_msg(_("Invalid JobId in list.\n"));
         free_pool_memory(JobIds);
         return 0;
      }
      if (status == 0) {
         break;
      }
      if (jr.JobId == JobId) {
         continue;                    /* duplicate of last JobId */
      }
      memset(&jr, 0, sizeof(jr));
      jr.JobId = JobId;
      if (!db_get_job_record(ua->jcr, ua->db, &jr)) {
         ua->error_msg(_("Unable to get Job record for JobId=%s: ERR=%s\n"),
            edit_int64(JobId, ed1), db_strerror(ua->db));
         free_pool_memory(JobIds);
         return 0;
      }
      if (!acl_access_ok(ua, Job_ACL, jr.Name, true)) {
         ua->error_msg(_("Access to JobId=%s (Job \"%s\") not authorized. Not selected.\n"),
            edit_int64(JobId, ed1), jr.Name);
         continue;
      }
      if (*JobIds != 0) {
         pm_strcat(JobIds, ",");
      }
      pm_strcat(JobIds, edit_int64(JobId, ed1));
      rx->TotalFiles += jr.JobFiles;
   }
   free_pool_memory(rx->JobIds);
   rx->JobIds = JobIds;               /* Set ACL filtered list */
   if (*rx->JobIds == 0) {
      ua->warning_msg(_("No Jobs selected.\n"));
      return 0;
   }

   if (strchr(rx->JobIds,',')) {
      ua->info_msg(_("You have selected the following JobIds: %s\n"), rx->JobIds);
   } else {
      ua->info_msg(_("You have selected the following JobId: %s\n"), rx->JobIds);
   }
   return true;
}

/*
 * Get date from user
 */
static bool get_date(UAContext *ua, char *date, int date_len)
{
   ua->send_msg(_("The restored files will the most current backup\n"
                  "BEFORE the date you specify below.\n\n"));
   for ( ;; ) {
      if (!get_cmd(ua, _("Enter date as YYYY-MM-DD HH:MM:SS :"))) {
         return false;
      }
      if (str_to_utime(ua->cmd) != 0) {
         break;
      }
      ua->error_msg(_("Improper date format.\n"));
   }
   bstrncpy(date, ua->cmd, date_len);
   return true;
}

/*
 * Insert a single file, or read a list of files from a file
 */
static void insert_one_file_or_dir(UAContext *ua, RESTORE_CTX *rx, char *date, bool dir)
{
   FILE *ffd;
   char file[5000];
   char *p = ua->cmd;
   int line = 0;

   switch (*p) {
   case '<':
      p++;
      if ((ffd = fopen(p, "rb")) == NULL) {
         berrno be;
         ua->error_msg(_("Cannot open file %s: ERR=%s\n"),
            p, be.bstrerror());
         break;
      }
      while (fgets(file, sizeof(file), ffd)) {
         line++;
         if (dir) {
            if (!insert_dir_into_findex_list(ua, rx, file, date)) {
               ua->error_msg(_("Error occurred on line %d of file \"%s\"\n"), line, p);
            }
         } else {
            if (!insert_file_into_findex_list(ua, rx, file, date)) {
               ua->error_msg(_("Error occurred on line %d of file \"%s\"\n"), line, p);
            }
         }
      }
      fclose(ffd);
      break;
   case '?':
      p++;
      insert_table_into_findex_list(ua, rx, p);
      break;
   default:
      if (dir) {
         insert_dir_into_findex_list(ua, rx, ua->cmd, date);
      } else {
         insert_file_into_findex_list(ua, rx, ua->cmd, date);
      }
      break;
   }
}

/*
 * For a given file (path+filename), split into path and file, then
 *   lookup the most recent backup in the catalog to get the JobId
 *   and FileIndex, then insert them into the findex list.
 */
static bool insert_file_into_findex_list(UAContext *ua, RESTORE_CTX *rx, char *file,
                                        char *date)
{
   strip_trailing_newline(file);
   split_path_and_filename(ua, rx, file);
   if (*rx->JobIds == 0) {
      Mmsg(rx->query, uar_jobid_fileindex, date, rx->path, rx->fname,
           rx->ClientName);
   } else {
      Mmsg(rx->query, uar_jobids_fileindex, rx->JobIds, date,
           rx->path, rx->fname, rx->ClientName);
   }
   rx->found = false;
   /* Find and insert jobid and File Index */
   if (!db_sql_query(ua->db, rx->query, jobid_fileindex_handler, (void *)rx)) {
      ua->error_msg(_("Query failed: %s. ERR=%s\n"),
         rx->query, db_strerror(ua->db));
   }
   if (!rx->found) {
      ua->error_msg(_("No database record found for: %s\n"), file);
//    ua->error_msg("Query=%s\n", rx->query);
      return true;
   }
   return true;
}

/*
 * For a given path lookup the most recent backup in the catalog
 * to get the JobId and FileIndexes of all files in that directory.
 */
static bool insert_dir_into_findex_list(UAContext *ua, RESTORE_CTX *rx, char *dir,
                                        char *date)
{
   strip_trailing_junk(dir);
   if (*rx->JobIds == 0) {
      ua->error_msg(_("No JobId specified cannot continue.\n"));
      return false;
   } else {
      Mmsg(rx->query, uar_jobid_fileindex_from_dir[db_get_type_index(ua->db)], rx->JobIds, dir, rx->ClientName);
   }
   rx->found = false;
   /* Find and insert jobid and File Index */
   if (!db_sql_query(ua->db, rx->query, jobid_fileindex_handler, (void *)rx)) {
      ua->error_msg(_("Query failed: %s. ERR=%s\n"),
         rx->query, db_strerror(ua->db));
   }
   if (!rx->found) {
      ua->error_msg(_("No database record found for: %s\n"), dir);
      return true;
   }
   return true;
}

/*
 * Get the JobId and FileIndexes of all files in the specified table
 */
static bool insert_table_into_findex_list(UAContext *ua, RESTORE_CTX *rx, char *table)
{
   strip_trailing_junk(table);
   Mmsg(rx->query, uar_jobid_fileindex_from_table, table);

   rx->found = false;
   /* Find and insert jobid and File Index */
   if (!db_sql_query(ua->db, rx->query, jobid_fileindex_handler, (void *)rx)) {
      ua->error_msg(_("Query failed: %s. ERR=%s\n"),
         rx->query, db_strerror(ua->db));
   }
   if (!rx->found) {
      ua->error_msg(_("No table found: %s\n"), table);
      return true;
   }
   return true;
}

static void split_path_and_filename(UAContext *ua, RESTORE_CTX *rx, char *name)
{
   char *p, *f;

   /* Find path without the filename.
    * I.e. everything after the last / is a "filename".
    * OK, maybe it is a directory name, but we treat it like
    * a filename. If we don't find a / then the whole name
    * must be a path name (e.g. c:).
    */
   for (p=f=name; *p; p++) {
      if (IsPathSeparator(*p)) {
         f = p;                       /* set pos of last slash */
      }
   }
   if (IsPathSeparator(*f)) {         /* did we find a slash? */
      f++;                            /* yes, point to filename */
   } else {                           /* no, whole thing must be path name */
      f = p;
   }

   /* If filename doesn't exist (i.e. root directory), we
    * simply create a blank name consisting of a single
    * space. This makes handling zero length filenames
    * easier.
    */
   rx->fnl = p - f;
   if (rx->fnl > 0) {
      rx->fname = check_pool_memory_size(rx->fname, 2*(rx->fnl)+1);
      db_escape_string(ua->jcr, ua->db, rx->fname, f, rx->fnl);
   } else {
      rx->fname[0] = 0;
      rx->fnl = 0;
   }

   rx->pnl = f - name;
   if (rx->pnl > 0) {
      rx->path = check_pool_memory_size(rx->path, 2*(rx->pnl)+1);
      db_escape_string(ua->jcr, ua->db, rx->path, name, rx->pnl);
   } else {
      rx->path[0] = 0;
      rx->pnl = 0;
   }

   Dmsg2(100, "split path=%s file=%s\n", rx->path, rx->fname);
}

static bool ask_for_fileregex(UAContext *ua, RESTORE_CTX *rx)
{
   if (find_arg(ua, NT_("all")) >= 0) {  /* if user enters all on command line */
      return true;                       /* select everything */
   }
   ua->send_msg(_("\n\nFor one or more of the JobIds selected, no files were found,\n"
                 "so file selection is not possible.\n"
                 "Most likely your retention policy pruned the files.\n"));
   if (get_yesno(ua, _("\nDo you want to restore all the files? (yes|no): "))) {
      if (ua->pint32_val == 1)
         return true;
      while (get_cmd(ua, _("\nRegexp matching files to restore? (empty to abort): "))) {
         if (ua->cmd[0] == '\0') {
            break;
         } else {
            regex_t *fileregex_re = NULL;
            int rc;
            char errmsg[500] = "";

            fileregex_re = (regex_t *)bmalloc(sizeof(regex_t));
            rc = regcomp(fileregex_re, ua->cmd, REG_EXTENDED|REG_NOSUB);
            if (rc != 0) {
               regerror(rc, fileregex_re, errmsg, sizeof(errmsg));
            }
            regfree(fileregex_re);
            free(fileregex_re);
            if (*errmsg) {
               ua->send_msg(_("Regex compile error: %s\n"), errmsg);
            } else {
               rx->bsr->fileregex = bstrdup(ua->cmd);
               return true;
            }
         }
      }
   }
   return false;
}

/* Walk on the delta_list of a TREE_NODE item and insert all parts
 * TODO: Optimize for bootstrap creation, remove recursion
 * 6 -> 5 -> 4 -> 3 -> 2 -> 1 -> 0
 * should insert as
 * 0, 1, 2, 3, 4, 5, 6
 */
static void add_delta_list_findex(RESTORE_CTX *rx, struct delta_list *lst)
{
   if (lst == NULL) {
      return;
   }
   if (lst->next) {
      add_delta_list_findex(rx, lst->next);
   }
   add_findex(rx->bsr, lst->JobId, lst->FileIndex);
}

static bool build_directory_tree(UAContext *ua, RESTORE_CTX *rx)
{
   TREE_CTX tree;
   JobId_t JobId, last_JobId;
   char *p;
   bool OK = true;
   char ed1[50];

   memset(&tree, 0, sizeof(tree));

   /*
    * Build the directory tree containing JobIds user selected
    */
   tree.root = new_tree(rx->TotalFiles);
   tree.ua = ua;
   tree.all = rx->all;
   last_JobId = 0;

   /*
    * For display purposes, the same JobId, with different volumes may
    * appear more than once, however, we only insert it once.
    */
   p = rx->JobIds;
   tree.FileEstimate = 0;

   if (get_next_jobid_from_list(&p, &JobId) > 0) {
      /*
       * Use first JobId as estimate of the number of files to restore
       */
      Mmsg(rx->query, uar_count_files, edit_int64(JobId, ed1));
      if (!db_sql_query(ua->db, rx->query, restore_count_handler, (void *)rx)) {
         ua->error_msg("%s\n", db_strerror(ua->db));
      }
      if (rx->found) {
         /*
          * Add about 25% more than this job for over estimate
          */
         tree.FileEstimate = rx->JobId + (rx->JobId >> 2);
         tree.DeltaCount = rx->JobId / 50; /* print 50 ticks */
      }
   }

   ua->info_msg(_("\nBuilding directory tree for JobId(s) %s ...  "),
                rx->JobIds);

   if (!db_get_file_list(ua->jcr, ua->db,
                         rx->JobIds, false /* do not use md5 */,
                         true /* get delta */,
                         insert_tree_handler, (void *)&tree)) {
      ua->error_msg("%s", db_strerror(ua->db));
   }

   if (*rx->BaseJobIds) {
      pm_strcat(rx->JobIds, ",");
      pm_strcat(rx->JobIds, rx->BaseJobIds);
   }

   /*
    * At this point, the tree is built, so we can garbage collect
    * any memory released by the SQL engine that RedHat has
    * not returned to the OS :-(
    */
   garbage_collect_memory();

   /*
    * Look at the first JobId on the list (presumably the oldest) and
    *  if it is marked purged, don't do the manual selection because
    *  the Job was pruned, so the tree is incomplete.
    */
   if (tree.FileCount != 0) {
      /*
       * Find out if any Job is purged
       */
      Mmsg(rx->query, "SELECT SUM(PurgedFiles) FROM Job WHERE JobId IN (%s)", rx->JobIds);
      if (!db_sql_query(ua->db, rx->query, restore_count_handler, (void *)rx)) {
         ua->error_msg("%s\n", db_strerror(ua->db));
      }
      /*
       * rx->JobId is the PurgedFiles flag
       */
      if (rx->found && rx->JobId > 0) {
         tree.FileCount = 0;           /* set count to zero, no tree selection */
      }
   }

   if (tree.FileCount == 0) {
      OK = ask_for_fileregex(ua, rx);
      if (OK) {
         last_JobId = 0;
         for (p=rx->JobIds; get_next_jobid_from_list(&p, &JobId) > 0; ) {
             if (JobId == last_JobId) {
                continue;                    /* eliminate duplicate JobIds */
             }
             add_findex_all(rx->bsr, JobId);
         }
      }
   } else {
      char ec1[50];
      if (tree.all) {
         ua->info_msg(_("\n%s files inserted into the tree and marked for extraction.\n"),
                      edit_uint64_with_commas(tree.FileCount, ec1));
      } else {
         ua->info_msg(_("\n%s files inserted into the tree.\n"),
                      edit_uint64_with_commas(tree.FileCount, ec1));
      }

      if (find_arg(ua, NT_("done")) < 0) {
         /*
          * Let the user interact in selecting which files to restore
          */
         OK = user_select_files_from_tree(&tree);
      }

      /*
       * Walk down through the tree finding all files marked to be
       *  extracted making a bootstrap file.
       */
      if (OK) {
         for (TREE_NODE *node=first_tree_node(tree.root); node; node=next_tree_node(node)) {
            Dmsg2(400, "FI=%d node=0x%x\n", node->FileIndex, node);
            if (node->extract || node->extract_dir) {
               Dmsg3(400, "JobId=%lld type=%d FI=%d\n", (uint64_t)node->JobId, node->type, node->FileIndex);
               /* TODO: optimize bsr insertion when jobid are non sorted */
               add_delta_list_findex(rx, node->delta_list);
               add_findex(rx->bsr, node->JobId, node->FileIndex);
               if (node->extract && node->type != TN_NEWDIR) {
                  rx->selected_files++;  /* count only saved files */
               }
            }
         }
      }
   }

   /*
    * We keep the tree with selected restore files.
    * For NDMP restores its used in the DMA to know what to restore.
    * The tree is freed by the DMA when its done.
    */
   ua->jcr->restore_tree_root = tree.root;

   return OK;
}

/*
 * This routine is used to get the current backup or a backup before the specified date.
 */
static bool select_backups_before_date(UAContext *ua, RESTORE_CTX *rx, char *date)
{
   bool ok = false;
   FILESET_DBR fsr;
   CLIENT_DBR cr;
   char fileset_name[MAX_NAME_LENGTH];
   char ed1[50], ed2[50];
   char pool_select[MAX_NAME_LENGTH];
   int i;

   /* Create temp tables */
   db_sql_query(ua->db, uar_del_temp);
   db_sql_query(ua->db, uar_del_temp1);
   if (!db_sql_query(ua->db, uar_create_temp[db_get_type_index(ua->db)])) {
      ua->error_msg("%s\n", db_strerror(ua->db));
   }
   if (!db_sql_query(ua->db, uar_create_temp1[db_get_type_index(ua->db)])) {
      ua->error_msg("%s\n", db_strerror(ua->db));
   }
   /*
    * Select Client from the Catalog
    */
   memset(&cr, 0, sizeof(cr));
   if (!get_client_dbr(ua, &cr)) {
      goto bail_out;
   }
   rx->ClientName = bstrdup(cr.Name);

   /*
    * Get FileSet
    */
   memset(&fsr, 0, sizeof(fsr));
   i = find_arg_with_value(ua, "FileSet");

   if (i >= 0 && is_name_valid(ua->argv[i], ua->errmsg)) {
      bstrncpy(fsr.FileSet, ua->argv[i], sizeof(fsr.FileSet));
      if (!db_get_fileset_record(ua->jcr, ua->db, &fsr)) {
         ua->error_msg(_("Error getting FileSet \"%s\": ERR=%s\n"), fsr.FileSet,
            db_strerror(ua->db));
         i = -1;
      }
   } else if (i >= 0) {         /* name is invalid */
      ua->error_msg(_("FileSet argument: %s\n"), ua->errmsg);
   }

   if (i < 0) {                       /* fileset not found */
      edit_int64(cr.ClientId, ed1);
      Mmsg(rx->query, uar_sel_fileset, ed1, ed1);
      start_prompt(ua, _("The defined FileSet resources are:\n"));
      if (!db_sql_query(ua->db, rx->query, fileset_handler, (void *)ua)) {
         ua->error_msg("%s\n", db_strerror(ua->db));
      }
      if (do_prompt(ua, _("FileSet"), _("Select FileSet resource"),
                 fileset_name, sizeof(fileset_name)) < 0) {
         ua->error_msg(_("No FileSet found for client \"%s\".\n"), cr.Name);
         goto bail_out;
      }

      bstrncpy(fsr.FileSet, fileset_name, sizeof(fsr.FileSet));
      if (!db_get_fileset_record(ua->jcr, ua->db, &fsr)) {
         ua->warning_msg(_("Error getting FileSet record: %s\n"), db_strerror(ua->db));
         ua->send_msg(_("This probably means you modified the FileSet.\n"
                     "Continuing anyway.\n"));
      }
   }

   /*
    * If Pool specified, add PoolId specification
    */
   pool_select[0] = 0;
   if (rx->pool) {
      POOL_DBR pr;
      memset(&pr, 0, sizeof(pr));
      bstrncpy(pr.Name, rx->pool->name(), sizeof(pr.Name));
      if (db_get_pool_record(ua->jcr, ua->db, &pr)) {
         bsnprintf(pool_select, sizeof(pool_select), "AND Media.PoolId=%s ",
            edit_int64(pr.PoolId, ed1));
      } else {
         ua->warning_msg(_("Pool \"%s\" not found, using any pool.\n"), pr.Name);
      }
   }

   /*
    * Find JobId of last Full backup for this client, fileset
    */
   if (pool_select[0]) {
      edit_int64(cr.ClientId, ed1);
      Mmsg(rx->query, uar_last_full, ed1, date, fsr.FileSet, pool_select);
      if (!db_sql_query(ua->db, rx->query)) {
         ua->error_msg("%s\n", db_strerror(ua->db));
         goto bail_out;
      }
   } else {
      edit_int64(cr.ClientId, ed1);
      Mmsg(rx->query, uar_last_full_no_pool, ed1, date, fsr.FileSet);
      if (!db_sql_query(ua->db, rx->query)) {
         ua->error_msg("%s\n", db_strerror(ua->db));
         goto bail_out;
      }
   }

   /*
    * Find all Volumes used by that JobId
    */
   if (!db_sql_query(ua->db, uar_full)) {
      ua->error_msg("%s\n", db_strerror(ua->db));
      goto bail_out;
   }

   /*
    * Note, this is needed because I don't seem to get the callback from the call just above.
    */
   rx->JobTDate = 0;
   if (!db_sql_query(ua->db, uar_sel_all_temp1, last_full_handler, (void *)rx)) {
      ua->warning_msg("%s\n", db_strerror(ua->db));
   }
   if (rx->JobTDate == 0) {
      ua->error_msg(_("No Full backup before %s found.\n"), date);
      goto bail_out;
   }

   /*
    * Now find most recent Differental Job after Full save, if any
    */
   Mmsg(rx->query, uar_dif, edit_uint64(rx->JobTDate, ed1), date,
        edit_int64(cr.ClientId, ed2), fsr.FileSet, pool_select);
   if (!db_sql_query(ua->db, rx->query)) {
      ua->warning_msg("%s\n", db_strerror(ua->db));
   }

   /*
    * Now update JobTDate to look into Differental, if any
    */
   rx->JobTDate = 0;
   if (!db_sql_query(ua->db, uar_sel_all_temp, last_full_handler, (void *)rx)) {
      ua->warning_msg("%s\n", db_strerror(ua->db));
   }
   if (rx->JobTDate == 0) {
      ua->error_msg(_("No Full backup before %s found.\n"), date);
      goto bail_out;
   }

   /*
    * Now find all Incremental Jobs after Full/dif save
    */
   Mmsg(rx->query, uar_inc, edit_uint64(rx->JobTDate, ed1), date,
        edit_int64(cr.ClientId, ed2), fsr.FileSet, pool_select);
   if (!db_sql_query(ua->db, rx->query)) {
      ua->warning_msg("%s\n", db_strerror(ua->db));
   }

   /*
    * Get the JobIds from that list
    */
   rx->last_jobid[0] = rx->JobIds[0] = 0;

   if (!db_sql_query(ua->db, uar_sel_jobid_temp, jobid_handler, (void *)rx)) {
      ua->warning_msg("%s\n", db_strerror(ua->db));
   }

   if (rx->JobIds[0] != 0) {
      if (find_arg(ua, NT_("copies")) > 0) {
         /*
          * Display a list of all copies
          */
         db_list_copies_records(ua->jcr, ua->db, 0, rx->JobIds,
                                ua->send, HORZ_LIST);
      }

      /*
       * Display a list of Jobs selected for this restore
       */
      db_list_sql_query(ua->jcr, ua->db, uar_list_temp, ua->send, HORZ_LIST, true);
      ok = true;
   } else {
      ua->warning_msg(_("No jobs found.\n"));
   }

bail_out:
   db_sql_query(ua->db, uar_del_temp);
   db_sql_query(ua->db, uar_del_temp1);
   return ok;
}

static int restore_count_handler(void *ctx, int num_fields, char **row)
{
   RESTORE_CTX *rx = (RESTORE_CTX *)ctx;
   rx->JobId = str_to_int64(row[0]);
   rx->found = true;
   return 0;
}

/*
 * Callback handler to get JobId and FileIndex for files
 *   can insert more than one depending on the caller.
 */
static int jobid_fileindex_handler(void *ctx, int num_fields, char **row)
{
   RESTORE_CTX *rx = (RESTORE_CTX *)ctx;

   Dmsg2(200, "JobId=%s FileIndex=%s\n", row[0], row[1]);
   rx->JobId = str_to_int64(row[0]);
   add_findex(rx->bsr, rx->JobId, str_to_int64(row[1]));
   rx->found = true;
   rx->selected_files++;
   return 0;
}

/*
 * Callback handler make list of JobIds
 */
static int jobid_handler(void *ctx, int num_fields, char **row)
{
   RESTORE_CTX *rx = (RESTORE_CTX *)ctx;

   if (bstrcmp(rx->last_jobid, row[0])) {
      return 0;                       /* duplicate id */
   }
   bstrncpy(rx->last_jobid, row[0], sizeof(rx->last_jobid));
   if (rx->JobIds[0] != 0) {
      pm_strcat(rx->JobIds, ",");
   }
   pm_strcat(rx->JobIds, row[0]);
   return 0;
}

/*
 * Callback handler to pickup last Full backup JobTDate
 */
static int last_full_handler(void *ctx, int num_fields, char **row)
{
   RESTORE_CTX *rx = (RESTORE_CTX *)ctx;

   rx->JobTDate = str_to_int64(row[1]);
   return 0;
}

/*
 * Callback handler build FileSet name prompt list
 */
static int fileset_handler(void *ctx, int num_fields, char **row)
{
   /* row[0] = FileSet (name) */
   if (row[0]) {
      add_prompt((UAContext *)ctx, row[0]);
   }
   return 0;
}

/*
 * Free names in the list
 */
static void free_name_list(NAME_LIST *name_list)
{
   int i;

   for (i = 0; i < name_list->num_ids; i++) {
      free(name_list->name[i]);
   }
   bfree_and_null(name_list->name);
   name_list->max_ids = 0;
   name_list->num_ids = 0;
}

void find_storage_resource(UAContext *ua, RESTORE_CTX &rx, char *Storage, char *MediaType)
{
   STORERES *store;

   if (rx.store) {
      Dmsg1(200, "Already have store=%s\n", rx.store->name());
      return;
   }
   /*
    * Try looking up Storage by name
    */
   LockRes();
   foreach_res(store, R_STORAGE) {
      if (bstrcmp(Storage, store->name())) {
         if (acl_access_ok(ua, Storage_ACL, store->name())) {
            rx.store = store;
         }
         break;
      }
   }
   UnlockRes();

   if (rx.store) {
      int i;

      /*
       * Check if an explicit storage resource is given
       */
      store = NULL;
      i = find_arg_with_value(ua, "storage");
      if (i > 0) {
         store = (STORERES *)GetResWithName(R_STORAGE, ua->argv[i]);
         if (store && !acl_access_ok(ua, Storage_ACL, store->name(), true)) {
            store = NULL;
         }
      }
      if (store && (store != rx.store)) {
         ua->info_msg(_("Warning default storage overridden by \"%s\" on command line.\n"),
                      store->name());
         rx.store = store;
         Dmsg1(200, "Set store=%s\n", rx.store->name());
      }
      return;
   }

   /*
    * If no storage resource, try to find one from MediaType
    */
   if (!rx.store) {
      LockRes();
      foreach_res(store, R_STORAGE) {
         if (bstrcmp(MediaType, store->media_type)) {
            if (acl_access_ok(ua, Storage_ACL, store->name())) {
               rx.store = store;
               Dmsg1(200, "Set store=%s\n", rx.store->name());
               if (Storage == NULL) {
                  ua->warning_msg(_("Using Storage \"%s\" from MediaType \"%s\".\n"),
                                  store->name(), MediaType);
               } else {
                  ua->warning_msg(_("Storage \"%s\" not found, using Storage \"%s\" from MediaType \"%s\".\n"),
                                  Storage, store->name(), MediaType);
               }
            }
            UnlockRes();
            return;
         }
      }
      UnlockRes();
      ua->warning_msg(_("\nUnable to find Storage resource for\n"
                        "MediaType \"%s\", needed by the Jobs you selected.\n"), MediaType);
   }

   /*
    * Take command line arg, or ask user if none
    */
   rx.store = get_storage_resource(ua);
   if (rx.store) {
      Dmsg1(200, "Set store=%s\n", rx.store->name());
   }
}<|MERGE_RESOLUTION|>--- conflicted
+++ resolved
@@ -444,18 +444,10 @@
     */
    i = find_arg_with_value(ua, NT_("restoreclient"));
    if (i >= 0) {
-<<<<<<< HEAD
-      if (!is_name_valid(ua->argv[i], ua->errmsg)) {
-         ua->error_msg("%s argument: %s", ua->argk[i], ua->errmsg);
-         return false;
-      }
-
-=======
       if (!is_name_valid(ua->argv[i], &ua->errmsg)) {
          ua->error_msg("%s argument: %s", ua->argk[i], ua->errmsg);
          return false;
       }
->>>>>>> 1eba7ba6
       if (!GetClientResWithName(ua->argv[i])) {
          ua->error_msg("invalid %s argument: %s\n", ua->argk[i], ua->argv[i]);
          return false;
