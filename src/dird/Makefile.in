--- conflicted
+++ resolved
@@ -32,23 +32,13 @@
 	  dir_plugins.c dird_conf.c dird.c expand.c fd_cmds.c getmsg.c \
 	  inc_conf.c job.c jobq.c migrate.c mountreq.c msgchan.c \
 	  ndmp_dma_backup.c ndmp_dma_generic.c ndmp_dma_restore.c \
-<<<<<<< HEAD
-	  ndmp_dma_storage.c ndmp_fhdb_helpers.c ndmp_fhdb_mem.c ndmp_fhdb_lmdb.c \
-	  newvol.c next_vol.c quota.c socket_server.c recycle.c restore.c \
-	  run_conf.c sd_cmds.c scheduler.c stats.c ua_acl.c ua_audit.c \
-	  ua_cmds.c ua_configure.c ua_db.c ua_dotcmds.c ua_input.c ua_impexp.c \
-	  ua_label.c ua_output.c ua_prune.c ua_purge.c ua_query.c ua_restore.c \
-	  ua_run.c ua_select.c ua_server.c ua_status.c ua_tree.c ua_update.c \
-	  vbackup.c verify.c
-=======
 	  ndmp_dma_storage.c ndmp_fhdb_helpers.c ndmp_fhdb_mem.c \
 	  ndmp_fhdb_lmdb.c newvol.c next_vol.c quota.c socket_server.c \
 	  recycle.c restore.c run_conf.c sd_cmds.c scheduler.c stats.c \
-	  ua_acl.c ua_audit.c ua_cmds.c ua_configure.c ua_dotcmds.c \
+	  ua_acl.c ua_audit.c ua_cmds.c ua_configure.c ua_db.c ua_dotcmds.c \
 	  ua_input.c ua_impexp.c ua_label.c ua_output.c ua_prune.c ua_purge.c \
 	  ua_query.c ua_restore.c ua_run.c ua_select.c ua_server.c ua_status.c \
 	  ua_tree.c ua_update.c vbackup.c verify.c
->>>>>>> f61b5cc8
 SVROBJS = $(SVRSRCS:.c=.o)
 
 DBCHKSRCS = dbcheck.c dird_conf.c ua_acl.c ua_audit.c run_conf.c inc_conf.c
