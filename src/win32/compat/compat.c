--- conflicted
+++ resolved
@@ -798,42 +798,7 @@
    return szOut;
 }
 
-<<<<<<< HEAD
-void wchar_win32_path(char *name, wchar_t *win32_name)
-{
-    char *fname = name;
-    while (*name) {
-        /*
-         * Check for Unix separator and convert to Win32
-         */
-        if (*name == '/') {
-            *win32_name++ = '\\';     /* convert char */
-        /*
-         * If Win32 separated that is "quoted", remove quote
-         */
-        } else if (*name == '\\' && name[1] == '\\') {
-            *win32_name++ = '\\';
-            name++;                   /* skip first \ */
-        } else {
-            *win32_name++ = *name;    /* copy character */
-        }
-        name++;
-    }
-
-    /*
-     * Strip any trailing slash, if we stored something
-     */
-    if (*fname != 0 && win32_name[-1] == '\\') {
-        win32_name[-1] = 0;
-    } else {
-        *win32_name = 0;
-    }
-}
-
 int make_win32_path_UTF8_2_wchar(POOLMEM *&pszUCS, const char *pszUTF, BOOL *pBIsRawPath /*= NULL*/)
-=======
-int make_win32_path_UTF8_2_wchar(POOLMEM **pszUCS, const char *pszUTF, BOOL *pBIsRawPath /*= NULL*/)
->>>>>>> 406b4ca2
 {
    int nRet;
    thread_conversion_cache *tcc;
