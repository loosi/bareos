
dnl Process this file with autoconf to produce a configure script.
dnl
dnl require a recent autoconf
AC_PREREQ(2.61)
AC_INIT([bareos], m4_esyscmd([sed -n -e 's/^.*VERSION.*"\(.*\)"$/\1/p' ../src/include/version.h src/include/version.h 2> /dev/null | tr -d '\n']))
AC_CONFIG_SRCDIR(src/include/version.h)

BUILD_DIR=`pwd`
cd ..
TOP_DIR=`pwd`
cd ${BUILD_DIR}
AC_SUBST(BUILD_DIR)
AC_SUBST(TOP_DIR)
AC_CONFIG_AUX_DIR(${BUILD_DIR}/autoconf)
AC_CONFIG_HEADERS(src/include/config.h:autoconf/config.h.in)

dnl search for true and false programs.
AC_PATH_PROGS(TRUEPRG, true, :)
AC_PATH_PROGS(FALSEPRG, false, :)

dnl bareos version
post_host=
if test "x$BAREOS" != x; then
   post_host=`echo -${BAREOS} | tr 'A-Z ' 'a-z-'`
fi
BAREOS=${BAREOS:-Bareos}
VERSION=`sed -n -e 's/^.*VERSION.*"\(.*\)"$/\1/p' ${srcdir}/src/include/version.h`
DATE=`sed -n -e 's/^.*[ \t]*BDATE.*"\(.*\)"$/\1/p' ${srcdir}/src/include/version.h`
LSMDATE=`sed -n -e 's/^.*LSMDATE.*"\(.*\)"$/\1/p' ${srcdir}/src/include/version.h`
BDB_VERSION=`sed -n -e 's/^.*BDB_VERSION \(.*\)$/\1/p' ${srcdir}/src/cats/cats.h`
AC_SUBST(VERSION)dnl
AC_SUBST(DATE)dnl
AC_SUBST(LSMDATE)dnl
AC_SUBST(BAREOS)dnl
AC_SUBST(post_host)dnl
AC_SUBST(BDB_VERSION)dnl

dnl major version number (first two components)
MAJOR_VERSION=`echo $VERSION | cut -d. -f 1,2`
AC_SUBST(MAJOR_VERSION)

dnl src/lib
dnl can be overwritten by specific values from version.h
LIBBAREOS_LT_RELEASE=`sed -n -e 's/^#.*LIBBAREOS_LT_RELEASE.*"\(.*\)"$/\1/p' ${srcdir}/src/include/version.h`
LIBBAREOSCFG_LT_RELEASE=`sed -n -e 's/^#.*LIBBAREOSCFG_LT_RELEASE.*"\(.*\)"$/\1/p' ${srcdir}/src/include/version.h`
LIBBAREOS_LT_RELEASE=${LIBBAREOS_LT_RELEASE:-$VERSION}
LIBBAREOSCFG_LT_RELEASE=${LIBBAREOSCFG_LT_RELEASE:-$VERSION}
AC_SUBST(LIBBAREOS_LT_RELEASE)dnl
AC_SUBST(LIBBAREOSCFG_LT_RELEASE)dnl

dnl src/cats
dnl can be overwritten by specific values from version.h
LIBBAREOSSQL_LT_RELEASE=`sed -n -e 's/^#.*LIBBAREOSSQL_LT_RELEASE.*"\(.*\)"$/\1/p' ${srcdir}/src/include/version.h`
LIBBAREOSCATS_LT_RELEASE=`sed -n -e 's/^#.*LIBBAREOSCATS_LT_RELEASE.*"\(.*\)"$/\1/p' ${srcdir}/src/include/version.h`
LIBBAREOSSQL_LT_RELEASE=${LIBBAREOSSQL_LT_RELEASE:-$VERSION}
LIBBAREOSCATS_LT_RELEASE=${LIBBAREOSCATS_LT_RELEASE:-$VERSION}
AC_SUBST(LIBBAREOSSQL_LT_RELEASE)dnl
AC_SUBST(LIBBAREOSCATS_LT_RELEASE)dnl

dnl src/findlib
dnl can be overwritten by specific values from version.h
LIBBAREOSFIND_LT_RELEASE=`sed -n -e 's/^#.*LIBBAREOSFIND_LT_RELEASE.*"\(.*\)"$/\1/p' ${srcdir}/src/include/version.h`
LIBBAREOSFIND_LT_RELEASE=${LIBBAREOSFIND_LT_RELEASE:-$VERSION}
AC_SUBST(LIBBAREOSFIND_LT_RELEASE)dnl

dnl src/ndmp
dnl can be overwritten by specific values from version.h
LIBBAREOSNDMP_LT_RELEASE=`sed -n -e 's/^#.*LIBBAREOSNDMP_LT_RELEASE.*"\(.*\)"$/\1/p' ${srcdir}/src/include/version.h`
LIBBAREOSNDMP_LT_RELEASE=${LIBBAREOSNDMP_LT_RELEASE:-$VERSION}
AC_SUBST(LIBBAREOSNDMP_LT_RELEASE)dnl

dnl src/lmdb
dnl can be overwritten by specific values from version.h
LIBBAREOSLMDB_LT_RELEASE=`sed -n -e 's/^#.*LIBBAREOSLMDB_LT_RELEASE.*"\(.*\)"$/\1/p' ${srcdir}/src/include/version.h`
LIBBAREOSLMDB_LT_RELEASE=${LIBBAREOSLMDB_LT_RELEASE:-$VERSION}
AC_SUBST(LIBBAREOSLMDB_LT_RELEASE)dnl

dnl src/stored/backends
dnl can be overwritten by specific values from version.h
LIBBAREOSSD_LT_RELEASE=`sed -n -e 's/^#.*LIBBAREOSCATS_LT_RELEASE.*"\(.*\)"$/\1/p' ${srcdir}/src/include/version.h`
LIBBAREOSSD_LT_RELEASE=${LIBBAREOSLMDB_LT_RELEASE:-$VERSION}
AC_SUBST(LIBBAREOSSD_LT_RELEASE)dnl

echo "configuring for ${BAREOS} $VERSION ($DATE)"

dnl -------------------------------------------------------
dnl Check for compiler.
dnl ------------------------------------------------------

AC_PROG_CC
AC_PROG_CXX
AC_PROG_CC_C_O	       dnl Determine if C compiler support -c -o.
AC_PROG_GCC_TRADITIONAL    dnl Determine if ioctl() need -traditional.

BASECC=`basename $CC`
have_gcc=no
if test "x$BASECC" = xgcc; then
   AC_DEFINE(HAVE_GCC, 1, [Define to 1 if you use gcc.])
   have_gcc=yes
fi
AC_PATH_PROG(CXX, $CXX, $CXX)
if test ! -e $CXX; then
   AC_MSG_ERROR(Unable to find C++ compiler)
fi

dnl -------------------------------------------------------
dnl Check for programs.
dnl ------------------------------------------------------
AC_PROG_INSTALL
AC_PATH_PROG(MV, mv, [])
dnl Alert !!!
dnl If we name the variable RM it will shadow the RM variable in the configure script and we overwrite the
dnl value with the name of the rm command and not rm -f which is its normal content. This gives all kind
dnl of strange output of the configure script (like things don't exist etc.).
dnl So we name it REMOVE (more software has run into this problem)
AC_PATH_PROG(REMOVE, rm, [])
dnl Alert !!!
dnl If we name the variable ECHO it will shadow the ECHO variable in the configure script
dnl This gives all kind of strange output in the make depend on some platforms
dnl So we name it ECHOCMD (more software has run into this problem)
AC_PATH_PROG(ECHOCMD, echo, [])
AC_PATH_PROG(CP, cp, [])
AC_PATH_PROG(SED, sed, [])
AC_PATH_PROG(CMP, cmp, [])
AC_PATH_PROG(TBL, tbl, [])
AC_PATH_PROG(AR, ar, [])
AC_PATH_PROG(OPENSSL, openssl, [])
AC_PATH_PROG(MTX, mtx, [], [$PATH$PATH_SEPARATOR/usr/sbin$PATH_SEPARATOR/sbin])
AC_PATH_PROG(DD, dd, [])
AC_PATH_PROG(PYTHON, python, [])
AC_PATH_PROG(PKGCONFIG, pkg-config, [])
AC_PATH_PROG(QMAKE, qmake, [])
AC_PATH_PROG(GMAKE, gmake, [])
AC_PATH_PROG(PIDOF, pidof, [])
AC_PATH_PROG(PGREP, pgrep, [])
AC_PATH_PROG(GCORE, gcore, [])
AC_PATH_PROG(GDB, gdb, [])
AC_PATH_PROG(DBX, dbx, [])
AC_PATH_PROG(MDB, mdb, [])

AC_PROG_AWK
# Some AWK programs fail, so test it and warn the user
if echo xfoo | $AWK 'BEGIN { prog=ARGV[1]; ARGC=1 }
      { if ((prog == $2) || (("(" prog ")") == $2) ||
      (("[" prog "]") == $2) ||
      ((prog ":") == $2)) { print $1 ; exit 0 } }' xfoo>/dev/null; then :;
else
  AC_MSG_ERROR([!!!!!!!!! WARNING !!!!!!!!!!!!!!
   The regex engine of $AWK is too broken to be used you
   might want to install GNU AWK.
   !!!!!!!!!!!!!!!!!!!!!!!!!!!!!!!])
fi
THE_AWK=$AWK
AC_PATH_PROG(AWK, $THE_AWK, $THE_AWK)

test -n "$ARFLAG" || ARFLAGS="cr"
AC_SUBST(ARFLAGS)

MAKE_SHELL=/bin/sh
AC_SUBST(MAKE_SHELL)

AC_SUBST(LOCAL_LIBS)
AC_SUBST(LOCAL_CFLAGS)
AC_SUBST(LOCAL_LDFLAGS)
AC_SUBST(LOCAL_DEFS)

dnl --------------------------------------------------
dnl Libtool config
dnl --------------------------------------------------
use_libtool=yes
AC_ARG_ENABLE(libtool,
   AC_HELP_STRING([--enable-libtool], [enable building using GNU libtool @<:@default=yes@:>@]),
   [
       if test x$enableval = xno; then
	  use_libtool=no
       fi
   ]
)
LT_INIT([shared disable-static])
LT_LIB_DLLOAD
LT_LANG([C++])

if test x$use_libtool != xno; then
   DEFAULT_OBJECT_TYPE=".lo"
   DEFAULT_ARCHIVE_TYPE=".la"
   DEFAULT_SHARED_OBJECT_TYPE=".la"
   LIBTOOL="\$(LIBTOOL)"
   LIBTOOL_INSTALL_TARGET="libtool-install"
   LIBTOOL_CLEAN_TARGET="libtool-clean"
   QMAKE_LIBTOOL="${BUILD_DIR}/libtool"
   FD_PLUGIN_DIR="src/plugins/filed"
   SD_PLUGIN_DIR="src/plugins/stored"
   DIR_PLUGIN_DIR="src/plugins/dird"
   have_plugins=yes
else
   DEFAULT_OBJECT_TYPE=".o"
   DEFAULT_ARCHIVE_TYPE=".a"
   DEFAULT_SHARED_OBJECT_TYPE=".so"
   LIBTOOL="# \$(LIBTOOL)"
   LIBTOOL_INSTALL_TARGET=""
   LIBTOOL_CLEAN_TARGET=""
   QMAKE_LIBTOOL="# ${BUILD_DIR}/libtool"
   FD_PLUGIN_DIR=""
   SD_PLUGIN_DIR=""
   DIR_PLUGIN_DIR=""
   have_plugins=no
fi

AC_SUBST(DEFAULT_OBJECT_TYPE)
AC_SUBST(DEFAULT_ARCHIVE_TYPE)
AC_SUBST(DEFAULT_SHARED_OBJECT_TYPE)
AC_SUBST(LIBTOOL)
AC_SUBST(LIBTOOL_INSTALL_TARGET)
AC_SUBST(LIBTOOL_CLEAN_TARGET)
AC_SUBST(QMAKE_LIBTOOL)
AC_SUBST(FD_PLUGIN_DIR)

dnl --------------------------------------------------
dnl Include file handling
dnl --------------------------------------------------
AC_ARG_ENABLE(includes,
   AC_HELP_STRING([--enable-includes], [enable installing of include files @<:@default=no@:>@]),
   [
       if test x$enableval = xyes; then
	  install_includes=yes
       fi
   ]
)

dnl It only makes sense to install include files when you install libraries which only happens when
dnl libtool is enabled

if test x$use_libtool != xno -a x$install_includes = xyes; then
   INCLUDE_INSTALL_TARGET="install-includes"
else
   INCLUDE_INSTALL_TARGET=""
fi
AC_SUBST(INCLUDE_INSTALL_TARGET)

dnl --------------------------------------------------
dnl Bareos OP Sys determination (see aclocal.m4)
dnl --------------------------------------------------
BA_CHECK_OPSYS

dnl -----------------------------------------------------------
dnl Bareos OPSys Distribution determination (see aclocal.m4)
dnl ----------------------------------------------------------
BA_CHECK_OPSYS_DISTNAME

dnl -----------------------------------------------------------
dnl Bareos OPSys Distribution determination (see aclocal.m4)
dnl ----------------------------------------------------------
BA_CHECK_OBS_DISTNAME
AC_SUBST(OBS_PROJECT)
AC_SUBST(OBS_DISTRIBUTION)
AC_SUBST(OBS_ARCH)
AC_SUBST(OBS_SRCMD5)

dnl --------------------------------------------------
dnl Suppport for gettext (translations)
dnl By default, $datarootdir is ${prefix}/share
dnl --------------------------------------------------
AM_GNU_GETTEXT([external])

dnl ------------------------------------------------------------------
dnl If the user has not set --prefix, we set our default to nothing.
dnl In this case, if the user has not set --sysconfdir, we set it
dnl to the package default of /etc/bareos.  If either --prefix or
dnl --sysconfdir is set, we leave sysconfdir alone except to eval it.
dnl If the user has not set --libdir, we set it to the package
dnl default of /usr/lib. If either --prefix or --libdir is set,
dnl we leave libdir alone except to eval it. If the user has not set
dnl --includedir, we set it to the package default of /usr/include.
dnl If either --prefix or --includedir is set, we leave includedir
dnl alone except to eval it
dnl ------------------------------------------------------------------
os_name=`uname -s 2>/dev/null`
if test x${prefix} = xNONE ; then
   if test `eval echo ${libdir}` = NONE/lib ; then
      case ${os_name} in
      Linux)
	 os_processor=`uname -p 2>/dev/null`
	 case ${os_processor} in
	 x86_64)
	    libdir=/usr/lib64
	    ;;
	 *)
	    libdir=/usr/lib
	    ;;
	 esac
	 ;;
      *)
	 libdir=/usr/lib
	 ;;
      esac
   fi

   if test `eval echo ${includedir}` = NONE/include ; then
      includedir=/usr/include
   fi

   if test `eval echo ${datarootdir}` = NONE/share ; then
      datarootdir=/usr/share
   fi
   prefix=
fi

dnl -------------------------------------------------------------------------
dnl  If the user has not set --exec-prefix, we default to ${prefix}
dnl -------------------------------------------------------------------------
if test x${exec_prefix} = xNONE ; then
   exec_prefix=${prefix}
fi

sysconfdir=`eval echo ${sysconfdir}`
datarootdir=`eval echo ${datarootdir}`
docdir=`eval echo ${docdir}`
htmldir=`eval echo ${htmldir}`
libdir=`eval echo ${libdir}`
includedir=`eval echo ${includedir}`
localedir=`eval echo ${datarootdir}/locale`
AC_DEFINE_UNQUOTED(LIBDIR, "$libdir", [Where are shared libs stored])
AC_DEFINE_UNQUOTED(SYSCONFDIR, "$sysconfdir", [Where are system config files stored])
AC_DEFINE_UNQUOTED(LOCALEDIR, "$localedir", [Where are locale files stored])

dnl ------------------------------------------------------------------
dnl If the user has not set --bindir, we set our default as /bin
dnl ------------------------------------------------------------------
if test x$bindir = x'${exec_prefix}/bin' ; then
   bindir=${exec_prefix}/bin
fi
bindir=`eval echo ${bindir}`

dnl ------------------------------------------------------------------
dnl If the user has not set --sbindir, we set our default as /sbin
dnl ------------------------------------------------------------------
if test x$sbindir = x'${exec_prefix}/sbin' ; then
   sbindir=${exec_prefix}/sbin
fi
sbindir=`eval echo ${sbindir}`

dnl -------------------------------------------------------------------------
dnl  If the user has not set --mandir, we default to /usr/share/man
dnl -------------------------------------------------------------------------
if test x$mandir = x'${prefix}/man' ; then
   mandir=/usr/share/man
fi

dnl -------------------------------------------------------------------------
dnl  If the user has not set --htmldir, we default to /usr/share/doc/bareos/html
dnl -------------------------------------------------------------------------
if test x$htmldir = x${docdir} ; then
   htmldir=`eval echo ${docdir}/html`
fi

dnl -------------------------------------------------------------------------
dnl  If the user has not set --docdir, we default to /usr/share/doc/
dnl -------------------------------------------------------------------------
if test x$docdir = x'/usr/share/doc/' ; then
   docdir=`eval echo ${docdir}bareos`
fi


AC_PATH_PROGS(MSGFMT, msgfmt, no)
if test "$MSGFMT" = "no"
then
   echo 'msgfmt program not found, disabling NLS !'
   USE_NLS=no
   USE_INCLUDED_LIBINTL=no
#else
   AM_GNU_GETTEXT
fi

support_smartalloc=yes
support_readline=yes
support_conio=yes
support_traymonitor=no
support_static_tools=no
support_static_fd=no
support_static_sd=no
support_static_dir=no
support_static_cons=no
support_python=no
build_client_only=no
build_dird=yes
build_stored=yes
db_backends=""
batch_insert_db_backends=""
support_lockmgr=no
support_lmdb=no
support_ndmp=no

dnl --------------------------------------------------------------------------
dnl CHECKING COMMAND LINE OPTIONS
dnl --------------------------------------------------------------------------

dnl -------------------------------------------
dnl tray-monitor (default off)
dnl -------------------------------------------
AC_ARG_ENABLE(traymonitor,
   AC_HELP_STRING([--enable-traymonitor], [enable build of traymonitor @<:@default=no@:>@]),
   [
       if test x$enableval = xyes; then
          AC_DEFINE(HAVE_TRAYMONITOR, 1, [Define to 1 if tray-monitor Qt4 GUI support should be enabled])
          support_traymonitor=yes
       fi
   ]
)

TRAY_MONITOR_DIR=
DEBIAN_CONTROL_TRAYMONITOR=/dev/null
if test x$support_traymonitor = xyes; then
   abc=`$PKGCONFIG --atleast-version=4.6 QtGui`
   pkg=$?
   if test $pkg = 0; then
      TRAY_MONITOR_DIR=src/qt-tray-monitor
      DEBIAN_CONTROL_TRAYMONITOR=./debian/control.bareos-traymonitor
   else
      AC_MSG_ERROR(Unable to find suitable Qt4 installation needed by tray-monitor)
   fi
fi

AC_SUBST(TRAY_MONITOR_DIR)
AC_SUBST_FILE(DEBIAN_CONTROL_TRAYMONITOR)


dnl -------------------------------------------
dnl smartalloc (default off)
dnl -------------------------------------------
AC_ARG_ENABLE(smartalloc,
   AC_HELP_STRING([--enable-smartalloc], [enable smartalloc debugging support @<:@default=no@:>@]),
   [
       if test x$enableval = xno; then
	  support_smartalloc=no
       fi
   ]
)

if test x$support_smartalloc = xyes; then
   AC_DEFINE(SMARTALLOC, 1, [Define to 1 if you want Smartalloc enabled])
fi

dnl -------------------------------------------
dnl Lock Manager (default off)
dnl -------------------------------------------
AC_ARG_ENABLE(lockmgr,
   AC_HELP_STRING([--enable-lockmgr], [enable lock manager support @<:@default=no@:>@]),
   [
       if test x$enableval = xyes; then
	  support_lockmgr=yes
       fi
   ]
)

if test x$support_lockmgr = xyes; then
   AC_DEFINE(_USE_LOCKMGR, 1, [Define to 1 if you want Lock Manager enabled])
fi


dnl -------------------------------------------
dnl Developer Mode (default off)
dnl -------------------------------------------
AC_ARG_ENABLE(developer,
   AC_HELP_STRING([--enable-developer-mode], [enable developer mode @<:@default=no@:>@]),
   [
       if test x$enableval = xyes; then
	  enable_developer_commands=yes
       fi
   ]
)

if test x$enable_developer_commands = xyes; then
   AC_DEFINE(DEVELOPER, 1, [Define to 1 if you want the Developer mode enabled])
fi



dnl -------------------------------------------
dnl static-tools (default off)
dnl -------------------------------------------
AC_ARG_ENABLE(static-tools,
   AC_HELP_STRING([--enable-static-tools], [enable static tape tools @<:@default=no@:>@]),
   [
       if test x$enableval = xyes; then
	  if test x$use_libtool = xyes; then
	     AC_MSG_ERROR([Libtool is enabled, not compatible with static tools,
  please rerun configure with --disable-libtool])
	  fi
	  support_static_tools=yes
       fi
   ]
)

TTOOL_LDFLAGS=
if test x$support_static_tools = xyes; then
   TTOOL_LDFLAGS="-static"
fi
AC_SUBST(TTOOL_LDFLAGS)

dnl -------------------------------------------
dnl static-fd	 (default off)
dnl -------------------------------------------
AC_ARG_ENABLE(static-fd,
   AC_HELP_STRING([--enable-static-fd], [enable static File daemon @<:@default=no@:>@]),
   [
       if test x$enableval = xyes; then
	  if test x$use_libtool = xyes; then
	     AC_MSG_ERROR([Libtool is enabled, not compatible with static tools,
  please rerun configure with --disable-libtool])
	  fi
	  support_static_fd=yes
       fi
   ]
)

STATIC_FD=
if test x$support_static_fd = xyes; then
   STATIC_FD="static-bareos-fd"
fi
AC_SUBST(STATIC_FD)

dnl -------------------------------------------
dnl static-sd	 (default off)
dnl -------------------------------------------
AC_ARG_ENABLE(static-sd,
   AC_HELP_STRING([--enable-static-sd], [enable static Storage daemon @<:@default=no@:>@]),
   [
       if test x$enableval = xyes; then
	  if test x$use_libtool = xyes; then
	     AC_MSG_ERROR([Libtool is enabled, not compatible with static tools,
  please rerun configure with --disable-libtool])
	  fi
	  support_static_sd=yes
       fi
   ]
)

STATIC_SD=
if test x$support_static_sd = xyes; then
   STATIC_SD="static-bareos-sd"
fi
AC_SUBST(STATIC_SD)

dnl -------------------------------------------
dnl static-dir	 (default off)
dnl -------------------------------------------
AC_ARG_ENABLE(static-dir,
   AC_HELP_STRING([--enable-static-dir], [enable static Director @<:@default=no@:>@]),
   [
       if test x$enableval = xyes; then
	  if test x$use_libtool = xyes; then
	     AC_MSG_ERROR([Libtool is enabled, not compatible with static tools,
  please rerun configure with --disable-libtool])
	  fi
	  support_static_dir=yes
       fi
   ]
)

STATIC_DIR=
if test x$support_static_dir = xyes; then
   STATIC_DIR="static-bareos-dir"
fi
AC_SUBST(STATIC_DIR)

dnl -------------------------------------------
dnl static-cons  (default off)
dnl -------------------------------------------
AC_ARG_ENABLE(static-cons,
   AC_HELP_STRING([--enable-static-cons], [enable static Console @<:@default=no@:>@]),
   [
       if test x$enableval = xyes; then
	  if test x$use_libtool = xyes; then
	     AC_MSG_ERROR([Libtool is enabled, not compatible with static tools,
  please rerun configure with --disable-libtool])
	  fi
	  support_static_cons=yes
       fi
   ]
)

STATIC_CONS=
if test x$support_static_cons = xyes; then
   STATIC_CONS="static-bconsole"
fi
AC_SUBST(STATIC_CONS)

dnl -------------------------------------------
dnl client_only  (default off)
dnl -------------------------------------------
AC_ARG_ENABLE(client-only,
   AC_HELP_STRING([--enable-client-only], [build client (File daemon) only @<:@default=no@:>@]),
   [
       if test x$enableval = xyes; then
	  build_client_only=yes
	  build_dird=no
	  build_stored=no
	  db_backends="None"
	  DB_BACKENDS="none"
       fi
   ]
)
if test x$build_client_only = xno; then
   ALL_DIRS="subdirs"
else
   ALL_DIRS=""
fi
AC_SUBST(ALL_DIRS)

dnl -------------------------------------------
dnl director  (default on)
dnl -------------------------------------------
AC_ARG_ENABLE(build-dird,
   AC_HELP_STRING([--enable-build-dird], [enable building of dird (Director) @<:@default=yes@:>@]),
   [
       if test x$enableval = xno; then
	  build_dird=no
       fi
   ]
)
if test x$build_dird = xyes; then
   DIRD_DIR="src/dird"
else
   DIRD_DIR=""
   DIR_PLUGIN_DIR=""
fi
AC_SUBST(DIRD_DIR)
AC_SUBST(DIR_PLUGIN_DIR)

dnl -------------------------------------------
dnl stored  (default on)
dnl -------------------------------------------
AC_ARG_ENABLE(build-stored,
   AC_HELP_STRING([--enable-build-stored], [enable building of stored (Storage daemon) @<:@default=yes@:>@]),
   [
      if test x$enableval = xno; then
	 build_stored=no
      fi
   ]
)
if test x$build_stored = xyes; then
   STORED_DIR="src/stored"
else
   STORED_DIR=""
   SD_PLUGIN_DIR=""
fi
AC_SUBST(STORED_DIR)
AC_SUBST(SD_PLUGIN_DIR)

dnl --------------------------------------------------
dnl dynamic loading of storage backends
dnl --------------------------------------------------
use_dynamic_storage_backends=no
AC_ARG_ENABLE(dynamic-storage_backends,
   AC_HELP_STRING([--enable-dynamic-storage-backends], [enable dynamic loading of storage backends @<:@default=no@:>@]),
   [
       if test x$enableval = xyes; then
          use_dynamic_storage_backends=yes
          AC_DEFINE(HAVE_DYNAMIC_SD_BACKENDS, 1, [Define to 1 if dynamic loading of storage backends is enabled])
       fi
   ]
)

if test "x$use_libtool" != "xyes" -a "x$use_dynamic_storage_backends" = "xyes"; then
   echo ""
   echo "You specified --enable-dynamic-storage-plugins but disabled libtool with --disable-libtool"
   echo "We only support dynamic loading using libtool so either disable dynamic loading or enable libtool"
   echo ""
   echo "Aborting the configuration ..."
   echo " "
   echo " "
   exit 1
fi

if test x$use_dynamic_storage_backends = xyes; then
   NEEDED_DEVICE_API_SRCS=""
   NEEDED_BACKEND_LIBS=""
   SD_BACKENDS_DIR="src/stored/backends"
else
   NEEDED_DEVICE_API_SRCS="\$(AVAILABLE_DEVICE_API_SRCS)"
   NEEDED_BACKEND_LIBS="\$(AVAILABLE_BACKEND_LIBS)"
   SD_BACKENDS_DIR=""
fi
AC_SUBST(NEEDED_DEVICE_API_SRCS)
AC_SUBST(NEEDED_BACKEND_LIBS)
AC_SUBST(SD_BACKENDS_DIR)

dnl ---------------------------------------------------
dnl Check for conio (Bareos readline substitute)(
dnl ---------------------------------------------------
dnl this allows you to turn it completely off
AC_ARG_ENABLE(conio,
   AC_HELP_STRING([--disable-conio], [disable conio support @<:@default=no@:>@]),
   [
       if test x$enableval = xno; then
	  support_conio=no
       fi
   ]
)

dnl ---------------------------------------------------
dnl Check for IPv6 support
dnl ---------------------------------------------------
dnl this allows you to turn it completely off
support_ipv6=yes
AC_ARG_ENABLE(ipv6,
   AC_HELP_STRING([--enable-ipv6], [enable ipv6 support @<:@default=yes@:>@]),
   [
       if test x$enableval = xno; then
	  support_ipv6=no
       fi
   ]
)

if test x$support_ipv6 = xyes; then
    AC_TRY_LINK([ #include <sys/types.h>
#include <sys/socket.h>
#include <netinet/in.h>], [struct sockaddr_in6 s; struct in6_addr t=in6addr_any; int i=AF_INET6; s; t.s6_addr[0] = 0;],
      [support_ipv6=yes], [support_ipv6=no])
fi

if test x$support_ipv6 = xyes; then
   AC_DEFINE(HAVE_IPV6, 1, [Define to 1 if IPv6 support should be enabled])
fi

TERM_LIB=""
AC_CHECK_HEADER(curses.h, [
    AC_CHECK_LIB(tinfo, tgetent, [ TERM_LIB="-ltinfo" ], [
      AC_CHECK_LIB(ncurses, tgetent, [ TERM_LIB="-lncurses" ], [
	AC_CHECK_LIB(termcap, tgetent, [ TERM_LIB="-ltermcap" ])
    ])
  ])
  ],
  [  AC_CHECK_HEADERS(curses.h)
     AC_CHECK_HEADER(term.h,
       [ AC_CHECK_LIB(curses, tgetent,
	 [ TERM_LIB="-lcurses" ] )
       ])
  ])


got_conio="no"
if test x$support_conio = xyes; then
   if test x$TERM_LIB != x; then
      CONS_LIBS=$TERM_LIB
      CONS_SRC="conio.c"
      got_conio="yes"
      support_readline=no
      AC_DEFINE(HAVE_CONIO, 1, [Define to 1 if Bareos conio support enabled])
   else
      echo " "; echo "Required libraries not found. CONIO turned off ..."; echo " "
   fi
fi


dnl ---------------------------------------------------
dnl Check for readline support/directory (default off, if conio is not disabled, otherwise on)
dnl ---------------------------------------------------
dnl this allows you to turn it completely off
AC_ARG_ENABLE(readline,
   AC_HELP_STRING([--disable-readline], [disable readline support @<:@default=yes@:>@]),
   [
       if test x$enableval = xno; then
	  support_readline=no
       fi
   ]
)
if test x$TERM_LIB = x ; then
   support_readline=no
fi

got_readline="no"
if test x$support_readline = xyes; then
   AC_ARG_WITH(readline,
      AC_HELP_STRING([--with-readline@<:@=DIR@:>@], [specify readline library directory]),
      [
	  case "$with_readline" in
	  no)
	     :
	     ;;
	  yes|*)
	     if test -f ${with_readline}/readline.h; then
		CONS_INC="-I${with_readline}"
		CONS_LIBS="-L$with_readline"
	     elif test -f ${with_readline}/include/readline/readline.h; then
		CONS_INC="-I${with_readline}/include/readline"
		CONS_LIBS="-L${with_readline}/lib"
		with_readline="${with_readline}/include/readline"
	     else
		CONS_INC="-I/usr/include/readline"
		with_readline="/usr/include/readline"
	     fi

	     AC_CHECK_HEADER(${with_readline}/readline.h,
		[
		    AC_DEFINE(HAVE_READLINE, 1, [Define to 1 if readline support should be enabled])
		    CONS_LIBS="${CONS_LIBS} -lreadline -lhistory ${TERM_LIB}"
		    got_readline="yes"
		], [
		    echo " "
		    echo "readline.h not found. readline turned off ..."
		    echo " "
		]
	     )
	     ;;
	  esac
      ],[
	 dnl check for standard readline library
	 AC_CHECK_HEADER(/usr/include/readline/readline.h,
	    [
		AC_DEFINE(HAVE_READLINE, 1, [Define to 1 if readline support should be enabled])
		got_readline="yes"
		CONS_INC="-I/usr/include/readline"
		CONS_LIBS="${CONS_LIBS} -lreadline ${TERM_LIB}"
	    ], [
                echo " "
                echo "readline.h not found. readline turned off ..."
                echo " "
            ]
	 )
      ]
   )
fi

AC_SUBST(CONS_INC)
AC_SUBST(CONS_SRC)
AC_SUBST(CONS_LIBS)

dnl End of readline/conio stuff

dnl -------------------------------------------
dnl dynamic-debian-package-list   (default off)
dnl -------------------------------------------
AC_ARG_ENABLE(dynamic-debian-package-list,
   AC_HELP_STRING([--enable-dynamic-debian-package-list], [generate debian/control depending on configured options @<:@default=no@:>@]),
   [
       if test x$enableval = xyes; then
	     generate_debian_control=yes
       fi
   ]
)

DEBIAN_CONTROL=
if test x$generate_debian_control = xyes; then
   DEBIAN_CONTROL="debian/control"
fi
AC_SUBST(DEBIAN_CONTROL)




dnl -----------------------------------------------------------------------

dnl Minimal stuff for readline Makefile configuration
MAKE_SHELL=/bin/sh
AC_SUBST(MAKE_SHELL)
AC_HEADER_STAT
AC_HEADER_DIRENT
AC_CHECK_HEADER(glob.h, [AC_DEFINE(HAVE_GLOB_H, 1, [Define to 1 if you have the <glob.h> header file.])] , )
AC_CHECK_HEADER(poll.h, [AC_DEFINE(HAVE_POLL_H, 1, [Define to 1 if you have the <poll.h> header file.])] , )
AC_CHECK_HEADER(sys/poll.h, [AC_DEFINE(HAVE_SYS_POLL_H, 1, [Define to 1 if you have the <sys/poll.h> header file.])] , )
AC_CHECK_HEADER(sys/mman.h, [AC_DEFINE(HAVE_SYS_MMAN_H, 1, [Define to 1 if you have the <sys/mman.h> header file.])] , )
AC_CHECK_FUNCS(glob strcasecmp select poll setenv putenv tcgetattr)
AC_CHECK_FUNCS(lstat lchown lchmod utimes lutimes futimes futimens fchmod fchown)
AC_CHECK_FUNCS(mmap nanosleep nl_langinfo)
AC_CHECK_HEADERS(varargs.h)



dnl ---------------------------------------------------------------------------
dnl - Check for cmocka unit test framework http://cmocka.cryptomilk.org/
dnl ---------------------------------------------------------------------------
AC_MSG_CHECKING(for cmocka support)

AC_CHECK_HEADERS(
    [ setjmp.h cmocka.h ],,,
    [#include <stdarg.h>
     #include <stddef.h>
     #ifdef HAVE_SETJMP_H
     #include <setjmp.h>
     #endif
    ])

UNITTEST_DIRS=

if test "x$ac_cv_header_setjmp_h" = "xyes" && test "x$ac_cv_header_cmocka_h" = "xyes" ; then
 AC_CHECK_LIB(cmocka, _will_return,
     [
         CMOCKA_LIBS="-lcmocka"
         AC_MSG_RESULT(yes)
         have_cmocka="yes"
     ], [
         AC_MSG_RESULT(no)
         have_cmocka="no"
     ])
else
    AC_MSG_RESULT(no)
    have_cmocka="no"
fi

if test x$have_cmocka = xyes; then
 AC_DEFINE(HAVE_CMOCKA, 1, [Define to 1 if cmocka support should be enabled])
 UNITTEST_DIRS="src/lib/unittests src/findlib/unittests"
fi

AC_SUBST(CMOCKA_LIBS)
AC_SUBST(CMOCKA_CFLAGS)
AC_SUBST(UNITTEST_DIRS)


dnl -----------------------------------------------------------------------
dnl  Check for Python support
dnl
AC_MSG_CHECKING(for Python support)
AC_ARG_WITH(python,
   AC_HELP_STRING([--with-python@<:@=DIR@:>@], [Include Python support. DIR is the Python base install directory, default is to search through a number of common places for the Python files.]),
   [
       PYTHON_INC=
       PYTHON_LIBS=
       if test "$withval" != "no"; then
	  if test "$withval" = "yes"; then
	     if test -f /usr/bin/python-config ; then
		PYTHON_INC=`/usr/bin/python-config --includes`
		PYTHON_LIBS=`/usr/bin/python-config --libs`
	     else
		for python_root in /usr /usr/local /usr/sfw; do
		   for ver in python2.2 python2.3 python2.4 python2.5 python2.6 python2.7 python3; do
		      if test -f $python_root/include/${ver}/Python.h; then
			 PYTHON_INC=-I$python_root/include/${ver}
			 if test -d $python_root/lib64/${ver}/config; then
			    PYTHON_LIBS="-L$python_root/lib64/${ver}/config -l${ver}"
			 else
			    PYTHON_LIBS="-L$python_root/lib/${ver}/config -l${ver}"
			 fi
			 break
		      fi
		   done
		done

		if test x$PYTHON_INC = x; then
		   if test -f $prefix/include/Python.h; then
		      PYTHON_INC=-I$prefix/include
		      if test -d $prefix/lib64/config; then
			 PYTHON_LIBS="-L$prefix/lib64/config -lpython"
		      else
			 PYTHON_LIBS="-L$prefix/lib/config -lpython"
		      fi
		   else
		      AC_MSG_RESULT(no)
		      AC_MSG_ERROR(Unable to find Python.h in standard locations)
		   fi
		fi
	     fi
	  else
	     if test -f $withval/bin/python-config ; then
		PYTHON_INC=`$withval/bin/python-config --includes`
		PYTHON_LIBS=`$withval/bin/python-config --libs`
	     elif test -f $withval/Python.h; then
		PYTHON_INC=-I$withval
		PYTHON_LIBS="-L$withval/config -lpython"
	     elif test -f $withval/include/Python.h; then
		PYTHON_INC=-I$withval/include
		if test -d $withval/lib64/config; then
		   PYTHON_LIBS="-L$withval/lib64/config -lpython"
		else
		   PYTHON_LIBS="-L$withval/lib/config -lpython"
		fi
	     elif test -f $withval/include/python/Python.h; then
		PYTHON_INC=-I$withval/include/python
		if test -d $withval/lib64/python/config; then
		   PYTHON_LIBS="-L$withval/lib64/python/config -lpython"
		else
		   PYTHON_LIBS="-L$withval/lib/python/config -lpython"
		fi
	     else
		AC_MSG_RESULT(no)
		AC_MSG_ERROR(Invalid Python directory $withval - unable to find Python.h under $withval)
	     fi
	  fi

	  AC_DEFINE(HAVE_PYTHON, 1, [Define to 1 if python support should be enabled])
	  AC_MSG_RESULT(yes)
	  support_python=yes
	  AC_MSG_NOTICE(checking for more Python libs)
	  saved_LIBS="$LIBS"; LIBS=
	  AC_SEARCH_LIBS(shm_open, [rt])
	  AC_CHECK_LIB(util, openpty)
	  PYTHON_LIBS="$PYTHON_LIBS $LIBS"
	  LIBS="$saved_LIBS"
       else
	  AC_MSG_RESULT(no)
       fi
   ],[
       AC_MSG_RESULT(no)
   ]
)
AC_SUBST(PYTHON_LIBS)
AC_SUBST(PYTHON_INC)

dnl
dnl Find where sockets are (especially for Solaris)
dnl Do this before the TCP Wrappers test since tcp wrappers
dnl uses the socket library and some linkers are stupid.
dnl
AC_CHECK_FUNC(socket,
    AC_MSG_RESULT(using socket from libc),
    [
        AC_CHECK_LIB(socket, socket,
            [
	        LIBS="-lsocket $LIBS"
	        SOCKLIBS="-lsocket $LIBS"
            ], [
                AC_CHECK_LIB(xnet, socket,
                    [
	                LIBS="-lxnet $LIBS"
	                SOCKLIBS="-lxnet $LIBS"
                    ], [
                        AC_CHECK_LIB(inet, socket,
                            [
	                        LIBS="-linet $LIBS"
	                        SOCKLIBS="-linet $LIBS"
                            ]
                        )
                    ]
                )
            ]
        )
    ]
)

dnl -----------------------------------------------------------
dnl Check whether user wants TCP wrappers support (default off)
dnl -----------------------------------------------------------
TCPW_MSG="no"
WRAPLIBS=""
AC_ARG_WITH(tcp-wrappers,
   AC_HELP_STRING([--with-tcp-wrappers@<:@=DIR@:>@], [enable tcpwrappers support]),
   [
       if test "x$withval" != "xno" ; then
	  saved_LIBS="$LIBS"
	  LIBS="$saved_LIBS -lwrap"
	  AC_SEARCH_LIBS(nanosleep, [rt])
	  AC_MSG_CHECKING(for libwrap)
	  AC_TRY_LINK(
	     [
	       #include <sys/types.h>
	       #include <tcpd.h>
	       int deny_severity = 0;
	       int allow_severity = 0;
	       struct request_info *req;
	     ], [
		hosts_access(req);
	     ], [
		 AC_MSG_RESULT(yes)
		 AC_DEFINE(HAVE_LIBWRAP, 1, [Define to 1 if libwrap support should be enabled])
		 TCPW_MSG="yes"
		 LIBS="$saved_LIBS"
		 WRAPLIBS="-lwrap"
	     ], [
		 LIBS="$saved_LIBS -lwrap -lnsl"
		 WRAPLIBS="$saved_LIBS -lwrap -lnsl"
		 AC_TRY_LINK(
		   [
		       #include <sys/types.h>
		       #include <tcpd.h>
		       int deny_severity = 0;
		       int allow_severity = 0;
		       struct request_info *req;
		   ], [
		       hosts_access(req);
		   ], [
		      AC_MSG_RESULT(yes)
		      AC_DEFINE(HAVE_LIBWRAP, 1, [Set to enable libwrap support])
		      TCPW_MSG="yes"
		      LIBS="$saved_LIBS"
		      WRAPLIBS="-lwrap"
		   ], [
		      AC_MSG_ERROR([*** libwrap missing])
		   ]
		)
	     ]
	  )
       fi
   ]
)

dnl -----------------------------------------------------------
dnl Check if crypto support is wanted
dnl -----------------------------------------------------------
support_crypto=auto
AC_ARG_ENABLE(crypto,
   AC_HELP_STRING([--disable-crypto], [disable crypto support @<:@default=auto@:>@]),
   [
       if test x$enableval = xyes; then
	  support_crypto=yes
       elif test x$enableval = xno; then
	  support_crypto=no
       fi
   ]
)

dnl -----------------------------------------------------------
dnl Check if TLS support is wanted
dnl -----------------------------------------------------------
support_tls=auto
AC_ARG_ENABLE(tls,
   AC_HELP_STRING([--disable-tls], [disable TLS support @<:@default=auto@:>@]),
   [
       if test x$enableval = xyes; then
	  support_tls=yes
       elif test x$enableval = xno; then
	  support_tls=no
       fi
   ]
)

dnl -----------------------------------------------------------
dnl Default settings unless proven otherwise.
dnl -----------------------------------------------------------
have_crypto=no
have_tls=no

dnl -----------------------------------------------------------
dnl Check whether OpenSSL is available
dnl -----------------------------------------------------------
AC_MSG_CHECKING([for OpenSSL])
dnl The following uses quadrigraphs:
dnl '@<:@' = '['
dnl '@:>@' = ']'
AC_ARG_WITH(openssl,
    AC_HELP_STRING([--with-openssl@<:@=DIR@:>@], [Include OpenSSL support. DIR is the OpenSSL base]),
    [
	with_openssl_directory=${withval}
    ]
)

dnl See if crypto or tls support is wanted
if test "x$support_crypto" != "xno" -o "x$support_tls" != "xno"; then
   if test "x$with_openssl_directory" != "xno"; then
      OPENSSL_LIBS="-lssl -lcrypto"
      OPENSSL_INC=""

      if test "x$with_openssl_directory" != "xyes" && test x"${with_openssl_directory}" != "x"; then
         #
         # Make sure the $with_openssl_directory also makes sense
         #
         if test -d "$with_openssl_directory/lib" -a -d "$with_openssl_directory/include"; then
	    OPENSSL_LIBS="-L$with_openssl_directory/lib $OPENSSL_LIBS"
            OPENSSL_INC="-I$with_openssl_directory/include $OPENSSL_INC"
         fi
      fi

      saved_LIBS="${LIBS}"
      saved_CFLAGS="${CFLAGS}"
      saved_CPPFLAGS="${CPPFLAGS}"
      LIBS="${saved_LIBS} ${OPENSSL_LIBS}"
      CFLAGS="${saved_CFLAGS} ${OPENSSL_INC}"
      CPPFLAGS="${saved_CPPFLAGS} ${OPENSSL_INC}"

      AC_TRY_LINK(
         [
	     #include <openssl/engine.h>
         ], [
	      ENGINE_load_pk11();
         ], [
	      AC_DEFINE(HAVE_ENGINE_LOAD_PK11, 1, [Define to 1 if OpenSSL library has ENGINE_load_pk11 available])
         ]
      )

      AC_TRY_LINK(
         [
	     #include <openssl/ssl.h>
         ], [
	      CRYPTO_set_id_callback(NULL);
         ], [
             have_openssl="yes"
         ], [
             have_openssl="no"
         ]
      )

      AC_TRY_LINK(
         [
	     #include <openssl/evp.h>
         ], [
	     EVP_sha512();
         ], [
	     ac_cv_openssl_sha2="yes"
         ], [
	     ac_cv_openssl_sha2="no"
         ]
      )

      dnl Solaris disables greater than 128+ bit encryption in their OpenSSL
      dnl implementation, presumably for export reasons. If 192bit AES
      dnl is available, we assume that we're running with a 'non-export'
      dnl openssl library.
      AC_TRY_LINK(
         [
	     #include <openssl/evp.h>
         ], [
	     EVP_aes_192_cbc();
         ], [
	     ac_cv_openssl_export="no"
         ], [
	     ac_cv_openssl_export="yes"
         ]
      )

      AC_MSG_RESULT([$have_crypto])

      if test "$have_openssl" = "yes"; then
         AC_DEFINE(HAVE_OPENSSL, 1, [Define to 1 if OpenSSL library is available])
      fi

      if test "$support_crypto" != "no" -a "$have_openssl" = "yes"; then
         have_crypto="yes"
         AC_DEFINE(HAVE_CRYPTO, 1, [Define to 1 if encryption support should be enabled])
      fi

      if test "$support_tls" != "no" -a "$have_openssl" = "yes"; then
         have_tls="yes"
         AC_DEFINE(HAVE_TLS, 1, [Define to 1 if TLS support should be enabled])
      fi

      if test "$ac_cv_openssl_sha2" = "yes"; then
         AC_DEFINE(HAVE_SHA2, 1, [Define to 1 if the SHA-2 family of digest algorithms is available])
      fi

      if test "$ac_cv_openssl_export" = "yes"; then
         AC_DEFINE(HAVE_OPENSSL_EXPORT_LIBRARY, 1, [Define to 1 if the OpenSSL library is export-contrained to 128bit ciphers])
      fi

      LIBS="${saved_LIBS}"
      CFLAGS="${saved_CFLAGS}"
      CPPFLAGS="${saved_CPPFLAGS}"
   else
      have_openssl="no"
      AC_MSG_RESULT(no)
   fi
fi

if test "$have_openssl" = "no"; then
   OPENSSL_LIBS=""
   OPENSSL_INC=""
fi

if test x$use_libtool != xno; then
   OPENSSL_LIBS_NONSHARED=""
else
   OPENSSL_LIBS_NONSHARED="${OPENSSL_LIBS}"
fi

AC_SUBST(OPENSSL_LIBS)
AC_SUBST(OPENSSL_INC)
AC_SUBST(OPENSSL_LIBS_NONSHARED)

dnl -----------------------------------------------------------
dnl Check whether GNUTLS is available
dnl -----------------------------------------------------------
with_gnutls_directory=no
AC_ARG_WITH(gnutls,
    AC_HELP_STRING([--with-gnutls@<:@=DIR@:>@], [Include GNUTLS support. DIR is the GNUTLS base]),
    [
	with_gnutls_directory=${withval}
    ]
)

dnl See if crypto or tls support is wanted
if test "x$support_crypto" != "xno" -o "x$support_tls" != "xno"; then
   dnl When openssl was alread found and enabled use that.
   if test "x$have_openssl" != "xyes" -a "x$with_gnutls_directory" != "xno"; then
      GNUTLS_LIBS="-lgnutls"
      GNUTLS_INC=""
      if test "x$with_gnutls_directory" != "xyes" && test x"${with_gnutls_directory}" != "x"; then
         #
         # Make sure the $with_gnutls_directory also makes sense
         #
         if test -d "$with_gnutls_directory/lib" -a -d "$with_gnutls_directory/include"; then
	    GNUTLS_LIBS="-L$with_gnutls_directory/lib $GNUTLS_LIBS"
	    GNUTLS_INC="-I$with_gnutls_directory/include $GNUTLS_INC"
         fi
      fi

      saved_LIBS="${LIBS}"
      saved_CFLAGS="${CFLAGS}"
      saved_CPPFLAGS="${CPPFLAGS}"
      LIBS="${saved_LIBS} ${GNUTLS_LIBS}"
      CFLAGS="${saved_CFLAGS} ${GNUTLS_INC}"
      CPPFLAGS="${saved_CPPFLAGS} ${GNUTLS_INC}"

      AC_CHECK_HEADERS(gnutls/gnutls.h)

      if test $ac_cv_header_gnutls_gnutls_h = yes ; then
         AC_CHECK_LIB(gnutls, gnutls_init,
            [
	        have_gnutls="yes"
            ], [
	        have_gnutls="no"
            ]
         )
      fi

      if test "$have_gnutls" = "yes"; then
         # do an additional check to see if required functions are available,
         # otherwise disable gnutls
         AC_CHECK_FUNCS(gnutls_cipher_init,
            [
	        have_gnutls="yes"
            ], [
	        have_gnutls="no"
            ]
         )
      fi

      if test "$have_gnutls" = "yes"; then
         AC_DEFINE(HAVE_GNUTLS, 1, [Define to 1 if GNUTLS library is available])
         # gnutls_transport_set_ptr may cause problems on some platforms,
         # therefore the replacement gnutls_transport_set_int is used
         # when available (since GnuTLS >= 3.1.9)
         AC_CHECK_FUNCS(gnutls_transport_set_int)
      fi

      if test "$support_tls" != "no" -a "$have_gnutls" = "yes"; then
         have_tls="yes"
         AC_DEFINE(HAVE_TLS, 1, [Define to 1 if TLS support should be enabled])
      fi

      LIBS="${saved_LIBS}"
      CFLAGS="${saved_CFLAGS}"
      CPPFLAGS="${saved_CPPFLAGS}"
   else
      have_gnutls="no"
   fi
fi

if test "$have_gnutls" = "no"; then
   GNUTLS_LIBS=""
   GNUTLS_INC=""
fi

if test x$use_libtool != xno; then
   GNUTLS_LIBS_NONSHARED=""
else
   GNUTLS_LIBS_NONSHARED="${GNUTLS_LIBS}"
fi

AC_SUBST(GNUTLS_LIBS)
AC_SUBST(GNUTLS_INC)
AC_SUBST(GNUTLS_LIBS_NONSHARED)

dnl -----------------------------------------------------------
dnl dlopen is needed for plugins
dnl -----------------------------------------------------------
AC_SEARCH_LIBS(dlopen, [dl])

dnl ------------------------------------------
dnl Where to place the Bareos configure files
dnl ------------------------------------------
confdir=`eval echo ${sysconfdir}/bareos`
AC_ARG_WITH(confdir,
   AC_HELP_STRING([--with-confdir=PATH], [specify directory where Bareos looks for configuration files]),
   [
       if test "x$withval" != "xno" ; then
	 confdir=$withval
       fi
   ]
)
AC_SUBST(confdir)
AC_DEFINE_UNQUOTED(CONFDIR, "$confdir", [Where are Bareos config files stored])

# ------------------------------------------
# Where to place configtemplatedir (configuration template files)
# ------------------------------------------
configtemplatedir=`eval echo ${confdir}`
AC_ARG_WITH(configtemplatedir,
   AC_HELP_STRING([--with-configtemplatedir=PATH], [specify directory to which configuration will be installed]),
   [
       if test "x$withval" != "xno" ; then
	  configtemplatedir=$withval
       fi
   ]
)

AC_SUBST(configtemplatedir)

dnl ------------------------------------------
dnl Where to place working dir
dnl ------------------------------------------
working_dir=`eval echo ${prefix}/var/bareos/working`
AC_ARG_WITH(working-dir,
   AC_HELP_STRING([--with-working-dir=PATH], [specify path of Bareos working directory]),
   [
       if test "x$withval" != "xno" ; then
	 working_dir=$withval
       fi
   ]
)

AC_DEFINE_UNQUOTED(_PATH_BAREOS_WORKINGDIR, "$working_dir", [Directory for daemon files])
AC_SUBST(working_dir)

dnl ------------------------------------------------------------------
dnl If the user has not set archivedir, we set our default as /tmp
dnl ------------------------------------------------------------------
archivedir=/tmp
AC_ARG_WITH(archivedir,
   AC_HELP_STRING([--with-archivedir=PATH], [specify path of SD archive directory]),
   [
       if test "x$withval" != "xno" ; then
	  archivedir=$withval
       fi
   ]
)

AC_SUBST(archivedir)

dnl ------------------------------------------------------------------
dnl Allow the user to specify the daemon resource name default hostname
dnl ------------------------------------------------------------------
basename=`hostname`
AC_ARG_WITH(basename,
   AC_HELP_STRING([--with-basename=RESNAME], [specify base resource name for daemons]),
   [
       if test "x$withval" != "xno" ; then
	  basename=$withval
       fi
   ]
)

AC_SUBST(basename)

dnl ------------------------------------------------------------------
dnl Allow the user to override the hostname (default = machine hostname)
dnl ------------------------------------------------------------------
hostname=`uname -n | cut -d '.' -f 1`
if test x${hostname} = x ; then
  hostname="localhost"
fi
dnl Make sure hostname is resolved
ping -c 1 $hostname 2>/dev/null 1>/dev/null
if test ! $? = 0; then
  hostname="localhost"
fi
AC_ARG_WITH(hostname,
   AC_HELP_STRING([--with-hostname=RESNAME], [specify host name for daemons]),
   [
       if test "x$withval" != "xno" ; then
	 hostname=$withval
       fi
   ]
)

AC_SUBST(hostname)


dnl ------------------------------------------
dnl Where to place scriptdir (script files)
dnl ------------------------------------------
scriptdir=`eval echo ${confdir}`
AC_ARG_WITH(scriptdir,
   AC_HELP_STRING([--with-scriptdir=PATH], [specify path of Bareos scripts directory]),
   [
       if test "x$withval" != "xno" ; then
	  scriptdir=$withval
       fi
   ]
)

AC_SUBST(scriptdir)


# ------------------------------------------
# Where to place backenddir (backend library files)
# ------------------------------------------
backenddir=`eval echo ${libdir}`
AC_ARG_WITH(backenddir,
   AC_HELP_STRING([--with-backenddir=PATH], [specify path of Bareos backends directory]),
   [
       if test "x$withval" != "xno" ; then
	  backenddir=$withval
       fi
   ]
)

AC_DEFINE_UNQUOTED(_PATH_BAREOS_BACKENDDIR, "$backenddir", [Directory for backend files])
AC_SUBST(backenddir)


dnl ------------------------------------------
dnl Where to place bsrdir (bsr files)
dnl ------------------------------------------
bsrdir=`eval echo ${prefix}/var/bareos/working`
AC_ARG_WITH(bsrdir,
   AC_HELP_STRING([--with-bsrdir=PATH], [specify path of Bareos bsrs directory]),
   [
       if test "x$withval" != "xno" ; then
	  bsrdir=$withval
       fi
   ]
)

AC_SUBST(bsrdir)

dnl ------------------------------------------
dnl Where to place logdir (bsr files)
dnl ------------------------------------------
logdir=`eval echo ${prefix}/var/bareos/logs`
AC_ARG_WITH(logdir,
   AC_HELP_STRING([--with-logdir=PATH], [specify path of Bareos logs directory]),
   [
       if test "x$withval" != "xno" ; then
	  logdir=$withval
       fi
   ]
)

AC_SUBST(logdir)


# ------------------------------------------
# Where to place plugindir (plugin files)
# ------------------------------------------
plugindir=`eval echo ${libdir}`
AC_ARG_WITH(plugindir,
   AC_HELP_STRING([--with-plugindir=PATH], [specify path of Bareos plugins directory]),
   [
       if test "x$withval" != "xno" ; then
	  plugindir=$withval
       fi
   ]
)

AC_SUBST(plugindir)

dnl ------------------------------------------
dnl Where to send dump email
dnl ------------------------------------------
dump_email=root@localhost
AC_ARG_WITH(dump-email,
   AC_HELP_STRING([--with-dump-email=EMAIL], [dump email address]),
   [
       if test "x$withval" != "xno" ; then
	  dump_email=$withval
       fi
   ]
)

AC_SUBST(dump_email)

dnl ------------------------------------------
dnl Where to send job email
dnl ------------------------------------------
job_email=root@localhost
AC_ARG_WITH(job-email,
   AC_HELP_STRING([--with-job-email=EMAIL], [job output email address]),
   [
       if test "x$withval" != "xno" ; then
	  job_email=$withval
       fi
   ]
)

AC_SUBST(job_email)

dnl ------------------------------------------
dnl Where to find smtp host
dnl ------------------------------------------
smtp_host=localhost
AC_ARG_WITH(smtp_host,
   AC_HELP_STRING([--with-smtp-host=HOST], [SMTP mail host address]),
   [
       if test "x$withval" != "xno" ; then
	  smtp_host=$withval
       fi
   ]
)

AC_SUBST(smtp_host)

dnl ------------------------------------
dnl Where to place pid files
dnl ------------------------------------
piddir=/var/run
AC_ARG_WITH(pid-dir,
   AC_HELP_STRING([--with-pid-dir=PATH], [specify location of Bareos pid files]),
   [
       if test "x$withval" != "xno" ; then
	  piddir=$withval
       fi
   ]
)

AC_DEFINE_UNQUOTED(_PATH_BAREOS_PIDDIR, "$piddir", [Directory for PID files])
AC_SUBST(piddir)

dnl ------------------------------------
dnl Where to place subsys "lock file"
dnl ------------------------------------
subsysdir=/var/run/subsys
if test -d /var/run/subsys; then
   subsysdir=/var/run/subsys
elif test -d /var/lock/subsys; then
   subsysdir=/var/lock/subsys
else
   subsysdir=/var/run/subsys
fi
AC_ARG_WITH(subsys-dir,
   AC_HELP_STRING([--with-subsys-dir=PATH], [specify location of Bareos subsys file]),
   [
       if test "x$withval" != "xno" ; then
	  subsysdir=$withval
       fi
   ]
)

AC_SUBST(subsysdir)

dnl ------------------------------------
dnl Where to start assigning ports
dnl ------------------------------------
baseport=9101
AC_ARG_WITH(baseport,
   AC_HELP_STRING([--with-baseport=PORT], [specify base port address for daemons]),
   [
       if test "x$withval" != "xno" ; then
	  baseport=$withval
       fi
   ]
)

AC_SUBST(baseport)
dir_port=`expr $baseport`
fd_port=`expr $baseport + 1`
sd_port=`expr $fd_port + 1`

AC_SUBST(dir_port)
AC_SUBST(fd_port)
AC_SUBST(sd_port)

dnl ------------------------------------------
dnl Generate passwords
dnl ------------------------------------------
dir_password=
AC_ARG_WITH(dir-password,
   AC_HELP_STRING([--with-dir-password=PASSWORD], [specify Director's password]),
   [
       if test "x$withval" != "xno" ; then
	  dir_password=$withval
       fi
   ]
)

if test "x$dir_password" = "x" ; then
   if test "x$OPENSSL" = "xnone" ; then
      key=`autoconf/randpass 33`
   else
      key=`openssl rand -base64 33`
   fi
   dir_password=$key
fi

fd_password=
AC_ARG_WITH(fd-password,
   AC_HELP_STRING([--with-fd-password=PASSWORD], [specify Client's password]),
   [
       if test "x$withval" != "xno" ; then
	  fd_password=$withval
       fi
   ]
)

if test "x$fd_password" = "x" ; then
   if test "x$OPENSSL" = "xnone" ; then
      key=`autoconf/randpass 37`
   else
      key=`openssl rand -base64 33`
   fi
   fd_password=$key
fi

sd_password=
AC_ARG_WITH(sd-password,
   AC_HELP_STRING([--with-sd-password=PASSWORD], [specify Storage daemon's password]),
   [
       if test "x$withval" != "xno" ; then
	  sd_password=$withval
       fi
   ]
)

if test "x$sd_password" = "x" ; then
   if test "x$OPENSSL" = "xnone" ; then
      key=`autoconf/randpass 41`
   else
      key=`openssl rand -base64 33`
   fi
   sd_password=$key
fi

mon_dir_password=
AC_ARG_WITH(mon-dir-password,
   AC_HELP_STRING([--with-mon-dir-password=PASSWORD], [specify Director's password used by the monitor]),
   [
       if test "x$withval" != "xno" ; then
	  mon_dir_password=$withval
       fi
   ]
)

if test "x$mon_dir_password" = "x" ; then
   if test "x$OPENSSL" = "xnone" ; then
      key=`autoconf/randpass 33`
   else
      key=`openssl rand -base64 33`
   fi
   mon_dir_password=$key
fi

mon_fd_password=
AC_ARG_WITH(mon-fd-password,
   AC_HELP_STRING([--with-mon-fd-password=PASSWORD], [specify Client's password used by the monitor]),
   [
       if test "x$withval" != "xno" ; then
	  mon_fd_password=$withval
       fi
   ]
)

if test "x$mon_fd_password" = "x" ; then
   if test "x$OPENSSL" = "xnone" ; then
      key=`autoconf/randpass 37`
   else
      key=`openssl rand -base64 33`
   fi
   mon_fd_password=$key
fi

mon_sd_password=
AC_ARG_WITH(mon-sd-password,
   AC_HELP_STRING([--with-mon-sd-password=PASSWORD], [specify Storage daemon's password used by the monitor]),
   [
       if test "x$withval" != "xno" ; then
	  mon_sd_password=$withval
       fi
   ]
)

if test "x$mon_sd_password" = "x" ; then
   if test "x$OPENSSL" = "xnone" ; then
      key=`autoconf/randpass 41`
   else
      key=`openssl rand -base64 33`
   fi
   mon_sd_password=$key
fi

AC_SUBST(dir_password)
AC_SUBST(fd_password)
AC_SUBST(sd_password)
AC_SUBST(mon_dir_password)
AC_SUBST(mon_fd_password)
AC_SUBST(mon_sd_password)

dnl
dnl Pickup any database name
dnl
db_name=bareos
AC_ARG_WITH(db_name,
   AC_HELP_STRING([--with-db-name=DBNAME], [specify database name @<:@default=bareos@:>@]),
   [
       if test "x$withval" != "x" ; then
	  db_name=$withval
       fi
   ]
)
AC_SUBST(db_name)

db_user=bareos
AC_ARG_WITH(db_user,
   AC_HELP_STRING([--with-db-user=UNAME], [specify database user @<:@default=bareos@:>@]),
   [
       if test "x$withval" != "x" ; then
	  db_user=$withval
       fi
   ]
)
AC_SUBST(db_user)

db_password=
AC_ARG_WITH(db_password,
   AC_HELP_STRING([--with-db-password=PWD], [specify database password @<:@default=*none*@:>@]),
   [
       if test "x$withval" != "x" ; then
	  db_password=$withval
       fi
   ]
)
AC_SUBST(db_password)

dnl
dnl Pickup a database port
dnl
db_port=" "
AC_ARG_WITH(db_port,
   AC_HELP_STRING([--with-db-port=DBPORT], [specify a database port @<:@default=null@:>@]),
   [
       if test "x$withval" != "x" ; then
	  db_port=$withval
       fi
   ]
)
AC_SUBST(db_port)

#
# Handle users and groups for each daemon
#
dir_user=
AC_ARG_WITH(dir_user,
   AC_HELP_STRING([--with-dir-user=USER], [specify user for Director daemon]),
   [
       if test "x$withval" != "x" ; then
	   dir_user=$withval
       fi
   ]
)

dir_group=
AC_ARG_WITH(dir_group,
   AC_HELP_STRING([--with-dir-group=GROUP], [specify group for Director daemon]),
   [
       if test "x$withval" != "x" ; then
	  dir_group=$withval
       fi
   ]
)

sd_user=
AC_ARG_WITH(sd_user,
   AC_HELP_STRING([--with-sd-user=USER], [specify user for Storage daemon]),
   [
       if test "x$withval" != "x" ; then
	  sd_user=$withval
       fi
   ]
)

sd_group=
AC_ARG_WITH(sd_group,
   AC_HELP_STRING([--with-sd-group=GROUP], [specify group for Storage daemon]),
   [
       if test "x$withval" != "x" ; then
	  sd_group=$withval
       fi
   ]
)

fd_user=
AC_ARG_WITH(fd_user,
   AC_HELP_STRING([--with-fd-user=USER], [specify user for File daemon]),
   [
       if test "x$withval" != "x" ; then
	  fd_user=$withval
       fi
   ]
)

fd_group=
AC_ARG_WITH(fd_group,
   AC_HELP_STRING([--with-fd-group=GROUP], [specify group for File daemon]),
   [
       if test "x$withval" != "x" ; then
	  fd_group=$withval
       fi
   ]
)

AC_SUBST(dir_user)
AC_SUBST(dir_group)
AC_SUBST(sd_user)
AC_SUBST(sd_group)
AC_SUBST(fd_user)
AC_SUBST(fd_group)

dnl
dnl allow setting default executable permissions
dnl
SBINPERM=0750
AC_ARG_WITH(sbin-perm,
   AC_HELP_STRING([--with-sbin-perm=MODE], [specify permissions for sbin binaries @<:@default=0750@:>@]),
   [
       if test "x$withval" != "x" ; then
	  SBINPERM=$withval
       fi
   ]
)

AC_SUBST(SBINPERM)

dnl -------------------------------------------
dnl logrotate: has "su" option?
dnl -------------------------------------------
AC_PATH_PROG(LOGROTATE, logrotate, [], [$PATH$PATH_SEPARATOR/usr/sbin$PATH_SEPARATOR/sbin])
logrotate_su=""
if test "x$LOGROTATE" != "x" -a "x$dir_user" != "x" -a "x$dir_group" != "x"; then
    echo -e "/tmp/dummy.log {\n su root root\n}" > logrotate-test-su.conf
    if $LOGROTATE -d logrotate-test-su.conf 2>&1 | grep "unknown option 'su'" >/dev/null; then
      logrotate_su=""
    else
      logrotate_su="su ${dir_user} ${dir_group}"
    fi
    rm logrotate-test-su.conf
fi
AC_SUBST(logrotate_su)

dnl -------------------------------------------
dnl NDMP (default off)
dnl -------------------------------------------
AC_ARG_ENABLE(ndmp,
   AC_HELP_STRING([--enable-ndmp], [enable build of NDMP support @<:@default=no@:>@]),
   [
       if test x$enableval = xyes; then
	  AC_DEFINE(HAVE_NDMP, 1, [Define to 1 if NDMP support should be enabled])
	  support_ndmp=yes
       fi
   ]
)

if test x$support_ndmp = xyes; then
   NDMP_DIR="src/ndmp"
   NDMP_LIBS="-L../ndmp -lbareosndmp"
   NDMP_DEPS="../ndmp/libbareosndmp\$(DEFAULT_ARCHIVE_TYPE)"
else
   NDMP_DIR=""
   NDMP_LIBS=""
   NDMP_DEPS=""
fi
AC_SUBST(NDMP_DIR)
AC_SUBST(NDMP_LIBS)
AC_SUBST(NDMP_DEPS)

dnl -------------------------------------------
dnl LMDB (default off)
dnl -------------------------------------------
AC_ARG_ENABLE(lmdb,
   AC_HELP_STRING([--enable-lmdb], [enable build of LMDB support @<:@default=no@:>@]),
   [
       if test x$enableval = xyes; then
	  AC_DEFINE(HAVE_LMDB, 1, [Define to 1 if LMDB support should be enabled])
	  support_lmdb=yes
       fi
   ]
)

if test x$support_lmdb = xyes; then
   LMDB_DIR="src/lmdb"
   LMDB_LIBS="-L../lmdb -lbareoslmdb"
   LMDB_DEPS="../lmdb/libbareoslmdb\$(DEFAULT_ARCHIVE_TYPE)"
else
   LMDB_DIR=""
   LMDB_LIBS=""
   LMDB_DEPS=""
fi
AC_SUBST(LMDB_DIR)
AC_SUBST(LMDB_LIBS)
AC_SUBST(LMDB_DEPS)

dnl -------------------------------------------
dnl enable batch attribute DB insert (default on)
dnl -------------------------------------------
support_batch_insert=yes
AC_ARG_ENABLE(batch-insert,
   AC_HELP_STRING([--enable-batch-insert], [enable the DB batch insert code @<:@default=yes@:>@]),
   [
       if test x$enableval = xno; then
	  support_batch_insert=no
       fi
   ]
)

if test x$support_batch_insert = xyes; then
   AC_DEFINE(USE_BATCH_FILE_INSERT, 1, [Define to 1 if DB batch insert code enabled])
fi

dnl --------------------------------------------------
dnl dynamic loading of catalog backends
dnl --------------------------------------------------
use_dynamic_cats_backends=no
AC_ARG_ENABLE(dynamic-cats-backends,
   AC_HELP_STRING([--enable-dynamic-cats-backends], [enable dynamic loading of catalog backends @<:@default=no@:>@]),
   [
       if test x$enableval = xyes; then
          use_dynamic_cats_backends=yes
          AC_DEFINE(HAVE_DYNAMIC_CATS_BACKENDS, 1, [Define to 1 if dynamic loading of catalog backends is enabled])
       fi
   ]
)

if test "x$use_libtool" != "xyes" -a "x$use_dynamic_cats_backends" = "xyes"; then
   echo ""
   echo "You specified --enable-dynamic-cats-plugins but disabled libtool with --disable-libtool"
   echo "We only support dynamic loading using libtool so either disable dynamic loading or enable libtool"
   echo ""
   echo "Aborting the configuration ..."
   echo " "
   echo " "
   exit 1
fi

dnl --------------------------------------------------
dnl sql pooling support
dnl --------------------------------------------------
use_sql_pooling=no
AC_ARG_ENABLE(sql-pooling,
   AC_HELP_STRING([--enable-sql-pooling], [enable sql pooling support @<:@default=no@:>@]),
   [
       if test x$enableval = xyes; then
          use_sql_pooling=yes
          AC_DEFINE(HAVE_SQL_POOLING, 1, [Define to 1 if sql pooling is enabled])
       fi
   ]
)

dnl ------------------------------------------------
dnl Bareos check for various SQL database engines
dnl ------------------------------------------------

dnl
dnl Set uncomment_dbi by default to '#' if DBI is enabled this will get reset
dnl
uncomment_dbi="#"

BA_CHECK_POSTGRESQL_DB

BA_CHECK_MYSQL_DB

BA_CHECK_SQLITE3_DB

#BA_CHECK_INGRES_DB

#BA_CHECK_DBI_DB

#BA_CHECK_DBI_DRIVER

dnl -------------------------------------------
dnl If no batch insert backend are enable set
dnl variable to None
dnl -------------------------------------------
if test -z "${batch_insert_db_backends}"; then
   batch_insert_db_backends="None"
fi

dnl -------------------------------------------
dnl Check to see if we are only building a client then we can skip
dnl all of these checks as no backend is build anyhow.
dnl -------------------------------------------
if test x$build_client_only != xyes; then
   dnl -------------------------------------------
   dnl Make sure at least one database backend is found
   dnl -------------------------------------------
   if test "x${db_backends}" = "x" ; then
      echo " "
      echo " "
      echo "You have not specified either --enable-client-only or one of the"
      echo "supported databases: MySQL, PostgreSQL, or SQLite3."
      echo "This is not permitted. Please reconfigure."
      echo " "
      echo "Aborting the configuration ..."
      echo " "
      echo " "
      exit 1
   fi

   dnl -------------------------------------------
   dnl See how many catalog backends are configured.
   dnl -------------------------------------------
   case `echo $DB_BACKENDS | wc -w | sed -e 's/^ *//'` in
      1)
         DEFAULT_DB_TYPE="${DB_BACKENDS}"
         if test x$use_libtool = xno; then
	    SHARED_CATALOG_TARGETS=""
         else
	    SHARED_CATALOG_TARGETS="libbareoscats-${DEFAULT_DB_TYPE}.la"
         fi
         ;;
      *)
         dnl ------------------------------------------------
         dnl Set the default backend to the first backend found
         dnl ------------------------------------------------
         DEFAULT_DB_TYPE=`echo ${DB_BACKENDS} | cut -d' ' -f1`

         dnl ------------------------------------------------
         dnl For multiple backend we need libtool support.
         dnl ------------------------------------------------
         if test x$use_libtool = xno; then
	    echo " "
	    echo " "
	    echo "You have specified two or more of the"
	    echo "supported databases: MySQL, PostgreSQL, or SQLite3."
	    echo "This is not permitted when not using libtool Please reconfigure."
	    echo " "
	    echo "Aborting the configuration ..."
	    echo " "
	    echo " "
	    exit 1
         fi

         SHARED_CATALOG_TARGETS=""
         for db_type in ${DB_BACKENDS}
         do
	    if test -z "${SHARED_CATALOG_TARGETS}"; then
	       SHARED_CATALOG_TARGETS="libbareoscats-${db_type}.la"
	    else
	       SHARED_CATALOG_TARGETS="${SHARED_CATALOG_TARGETS} libbareoscats-${db_type}.la"
	    fi
         done
         ;;
   esac

   dnl -------------------------------------------
   dnl See what database backends are enabled and
   dnl built a list of loadable query table files
   dnl to create
   dnl -------------------------------------------
   DBI_BACKENDS="sqlite3 mysql postgresql"
   BACKEND_QUERY_FILES=""
   for backend in ${DB_BACKENDS}
   do
      case ${backend} in
         dbi)
            dnl -------------------------------------------
            dnl See what DBI backend queryfiles we are missing
            dnl -------------------------------------------
            for dbi_backend in ${DBI_BACKENDS}
             do
               found=0
               for defined_queryfile in ${BACKEND_QUERY_FILES}
               do
                  if test ${defined_queryfile} = ${dbi_backend}; then
                     found=1
                     break
                  fi
               done
               if test ${found} = 0; then
                  test -z "${BACKEND_QUERY_FILES}" ] && BACKEND_QUERY_FILES="${dbi_backend}" || \
                                                        BACKEND_QUERY_FILES="${BACKEND_QUERY_FILES} ${dbi_backend}"
               fi
             done
             ;;
         *)
            test -z "${BACKEND_QUERY_FILES}" && BACKEND_QUERY_FILES="${backend}" || \
                                                BACKEND_QUERY_FILES="${BACKEND_QUERY_FILES} ${backend}"
            ;;
       esac
   done
fi

dnl -------------------------------------------
dnl When we are using dynamic catalog backends
dnl disable the install of a default catalog backend
dnl -------------------------------------------
if test x$use_dynamic_cats_backends = xyes; then
   LIBTOOL_INSTALL_DEFAULT_BACKEND_TARGET=""
else
   LIBTOOL_INSTALL_DEFAULT_BACKEND_TARGET="libtool-install-default-backend"
fi

dnl -------------------------------------------
dnl Unset DB_LIBS when using libtool as we link the
dnl shared library using the right database lib no need to
dnl set DB_LIBS which is only used for non shared versions
dnl of the backends.
dnl -------------------------------------------
if test x$use_libtool = xyes; then
   DB_LIBS=""
fi

AC_SUBST(uncomment_dbi)
AC_SUBST(DB_BACKENDS)
AC_SUBST(BACKEND_QUERY_FILES)
AC_SUBST(DB_LIBS)
AC_SUBST(DEFAULT_DB_TYPE)
AC_SUBST(LIBTOOL_INSTALL_DEFAULT_BACKEND_TARGET)
AC_SUBST(SHARED_CATALOG_TARGETS)

AC_DEFINE(PROTOTYPES, 1, [Define if you need function prototypes])

dnl --------------------------------------------------------------------------
dnl Supply default CFLAGS, if not specified by `CFLAGS=flags ./configure'
dnl
if test -z "$CFLAGS" -o "$CFLAGS" = "-g -O2"; then
   if test -z "$CCOPTS"; then
      CCOPTS='-g -O2 -Wall'
   fi
   CFLAGS="$CCOPTS"
fi

dnl A few others
AC_EXEEXT

dnl See if we can use 64 bit file addresses
largefile_support="no"
AC_BRS_LARGEFILE

AC_PATH_XTRA

dnl --------------------------------------------------------------------------
dnl CHECKING FOR HEADER FILES
dnl --------------------------------------------------------------------------
AC_CHECK_HEADERS( \
   assert.h \
   dl.h \
   dlfcn.h \
   fcntl.h \
   grp.h \
   pwd.h \
   libc.h \
   limits.h \
   stdarg.h \
   stdlib.h \
   stdint.h \
   inttypes.h \
   string.h \
   strings.h \
   termios.h \
   termcap.h \
   term.h \
   unistd.h \
   sys/bitypes.h \
   sys/byteorder.h \
   sys/ioctl.h \
   sys/select.h \
   sys/socket.h \
   sys/sockio.h \
   sys/stat.h \
   sys/time.h \
   sys/types.h \
   arpa/nameser.h \
   mtio.h \
   sys/dl.h \
   sys/mtio.h \
   sys/tape.h \
   regex.h \
)
AC_HEADER_STDC
AC_HEADER_MAJOR
AC_HEADER_DIRENT
AC_HEADER_STAT
AC_HEADER_SYS_WAIT
AC_HEADER_TIME
AC_STRUCT_ST_BLKSIZE
AC_STRUCT_ST_BLOCKS
AC_STRUCT_TIMEZONE

dnl --------------------------------------------------------------------------
dnl Check for utime.h structure
dnl --------------------------------------------------------------------------
AC_CACHE_CHECK(for utime.h, ba_cv_header_utime_h,
   [
       AC_TRY_COMPILE(
	  [
	      #include <sys/types.h>
	      #include <utime.h>
	  ], [
	      struct utimbuf foo
	  ], [
	      ba_cv_header_utime_h=yes
	  ], [
	      ba_cv_header_utime_h=no
	  ]
       )
   ]
)
test $ba_cv_header_utime_h = yes && AC_DEFINE(HAVE_UTIME_H, 1, [Define to 1 if you have the <utime.h> header file.])

dnl --------------------------------------------------------------------------
dnl Check for socklen_t
dnl --------------------------------------------------------------------------
AC_CACHE_CHECK(for socklen_t, ba_cv_header_socklen_t,
   [
       AC_TRY_COMPILE(
	  [
	      #include <sys/types.h>
	      #include <sys/socket.h>
	  ], [
	      socklen_t x
	  ], [
	     ba_cv_header_socklen_t=yes
	  ], [
	     ba_cv_header_socklen_t=no
	  ]
       )
   ]
)
test $ba_cv_header_socklen_t = yes && AC_DEFINE(HAVE_SOCKLEN_T, 1, [Define to 1 if socklen_t exists])

dnl --------------------------------------------------------------------------
dnl Check for ioctl request type
dnl --------------------------------------------------------------------------
AC_LANG(C++)
AC_CACHE_CHECK(for ioctl_req_t, ba_cv_header_ioctl_req_t,
   [
       AC_TRY_COMPILE(
	  [
	      #include <unistd.h>
	      #include <sys/types.h>
	      #include <sys/ioctl.h>
	  ], [
	      int (*d_ioctl)(int fd, unsigned long int request, ...);
	      d_ioctl = ::ioctl;
	  ], [
	     ba_cv_header_ioctl_req_t=yes
	  ], [
	     ba_cv_header_ioctl_req_t=no
	  ]
       )
   ]
)
test $ba_cv_header_ioctl_req_t = yes && AC_DEFINE(HAVE_IOCTL_ULINT_REQUEST, 1, [Define to 1 if ioctl request is unsigned long int])

dnl Note: it is more correct to use AC_LANG(C++) but some of the older
dnl   *BSD systems still use old style C prototypes, which are wrong with
dnl   compiled with a C++ compiler.
AC_LANG(C)

dnl --------------------------------------------------------------------------
dnl Check for typeof()
dnl --------------------------------------------------------------------------
AC_LANG_PUSH(C++)
AC_CACHE_CHECK(for typeof, ba_cv_have_typeof,
   [
       AC_TRY_RUN(
	  [
	      main(){char *a = 0; a = (typeof a)a;}
	  ], [
	      ba_cv_have_typeof=yes
	  ], [
	      ba_cv_have_typeof=no
	  ], [
	      ba_cv_have_typeof=no
	  ]
       )
   ]
)
test $ba_cv_have_typeof = yes && AC_DEFINE([HAVE_TYPEOF], 1, [Define to 1 if compiler has typeof])
AC_LANG_POP(C++)

AC_C_CONST

AC_C_BIGENDIAN([AC_DEFINE(HAVE_BIG_ENDIAN, 1, [Big Endian])], [AC_DEFINE(HAVE_LITTLE_ENDIAN, 1, [Little Endian])])

dnl --------------------------------------------------------------------------
dnl CHECKING FOR FILESYSTEM TYPE
dnl --------------------------------------------------------------------------
AC_MSG_CHECKING(how to get filesystem type)
fstype=no
# The order of these tests is important.
AC_TRY_CPP(
   [
       #include <sys/statvfs.h>
       #include <sys/fstyp.h>
   ],
   AC_DEFINE(FSTYPE_STATVFS, 1, [Define to 1 if you have SVR4 statvfs to get filesystem type]) fstype=SVR4
)
if test $fstype = no; then
   AC_TRY_CPP(
      [
	  #include <sys/statfs.h>
	  #include <sys/fstyp.h>
      ],
      AC_DEFINE(FSTYPE_USG_STATFS, 1, [Define to 1 if you have SVR3.2 statfs to get filesystem type]) fstype=SVR3
   )
fi
if test $fstype = no; then
   AC_TRY_CPP(
      [
	  #include <sys/statfs.h>
	  #include <sys/vmount.h>
      ],
      AC_DEFINE(FSTYPE_AIX_STATFS, 1, [Define to 1 if you have AIX3 statfs to get filesystem type]) fstype=AIX
   )
fi
if test $fstype = no; then
   AC_TRY_CPP(
      [
	  #include <mntent.h>
      ],
      AC_DEFINE(FSTYPE_MNTENT, 1, [Define to 1 if you have 4.3BSD getmntent to get filesystem type]) fstype=4.3BSD
   )
fi
if test $fstype = no; then
   AC_EGREP_HEADER(f_type;, sys/mount.h, AC_DEFINE(FSTYPE_STATFS, 1, [Define to 1 if you have 4.4BSD and OSF1 statfs to get filesystem type]) fstype=4.4BSD/OSF1)
fi
if test $fstype = no; then
   AC_TRY_CPP(
      [
	  #include <sys/mount.h>
	  #include <sys/fs_types.h>
      ],
      AC_DEFINE(FSTYPE_GETMNT, 1, [Define to 1 if you have Ultrix getmnt to get filesystem type]) fstype=Ultrix
   )
fi
AC_MSG_RESULT($fstype)

AC_CHECK_HEADER(sys/statvfs.h, [AC_DEFINE(HAVE_SYS_STATVFS_H, 1, [Define to 1 if you have the <sys/statvfs.h> header file.])] , )

dnl --------------------------------------------------------------------------
dnl CHECKING FOR TYPEDEFS, STRUCTURES, AND COMPILER CHARACTERISTICS.
dnl --------------------------------------------------------------------------
AC_TYPE_SIGNAL
SIGNAL_CHECK
AC_TYPE_MODE_T
AC_TYPE_UID_T
AC_TYPE_SIZE_T
AC_TYPE_PID_T
AC_TYPE_OFF_T
AC_TYPE_INTPTR_T
AC_TYPE_UINTPTR_T
AC_CHECK_TYPE(ino_t, unsigned long)
AC_CHECK_TYPE(dev_t, unsigned long)
AC_CHECK_TYPE(daddr_t, long)
AC_CHECK_TYPE(major_t, int)
AC_CHECK_TYPE(minor_t, int)
AC_CHECK_TYPE(ssize_t, int)
AC_STRUCT_ST_BLOCKS
AC_STRUCT_ST_RDEV
AC_STRUCT_TM
AC_C_CONST

AC_CHECK_SIZEOF(char, 1)
AC_CHECK_SIZEOF(short int, 2)
AC_CHECK_SIZEOF(int, 4)
AC_CHECK_SIZEOF(long int, 4)
AC_CHECK_SIZEOF(long long int, 8)
AC_CHECK_SIZEOF(int *, 4)

dnl Check for sys/types.h types
AC_CACHE_CHECK([for u_int type], ac_cv_have_u_int,
   [
       AC_TRY_COMPILE(
	  [
	      #include <sys/types.h>
	  ], [
	      u_int a; a = 1;
	  ], [
	      ac_cv_have_u_int="yes"
	  ], [
	      ac_cv_have_u_int="no"
	  ]
       )
   ]
)
if test "x$ac_cv_have_u_int" = "xyes" ; then
   AC_DEFINE(HAVE_U_INT, 1, [Define to 1 if you have u_int])
   have_u_int=1
fi

AC_CACHE_CHECK([for intmax_t type], ac_cv_have_intmax_t,
   [
       AC_TRY_COMPILE(
	  [
	      #include <sys/types.h>
	  ], [
	      intmax_t a; a = 1;
	  ], [
	      ac_cv_have_intmax_t="yes"
	  ], [
	      AC_TRY_COMPILE(
		 [
		     #include <stdint.h>
		 ], [
		     intmax_t a; a = 1;
		 ], [
		     ac_cv_have_intmax_t="yes"
		 ], [
		     ac_cv_have_intmax_t="no"
		 ]
	      )
	  ]
       )
   ]
)
if test "x$ac_cv_have_intmax_t" = "xyes" ; then
   AC_DEFINE(HAVE_INTMAX_T, 1, [Define to 1 if you have intmax_t])
   have_intmax_t=1
fi

AC_CACHE_CHECK([for u_intmax_t type], ac_cv_have_u_intmax_t,
   [
       AC_TRY_COMPILE(
	  [
	      #include <sys/types.h>
	  ], [
	      u_intmax_t a; a = 1;
	  ], [
	      ac_cv_have_u_intmax_t="yes"
	  ], [
	      AC_TRY_COMPILE(
		 [
		     #include <stdint.h>
		 ], [
		    u_intmax_t a; a = 1;
		 ], [
		    ac_cv_have_u_intmax_t="yes"
		 ], [
		    ac_cv_have_u_intmax_t="no"
		 ]
	      )
	  ]
       )
   ]
)
if test "x$ac_cv_have_u_intmax_t" = "xyes" ; then
   AC_DEFINE(HAVE_U_INTMAX_T, 1, [Define to 1 if you have u_intmax_t])
   have_u_intmax_t=1
fi

AC_CACHE_CHECK([for intXX_t types], ac_cv_have_intxx_t,
   [
       AC_TRY_COMPILE(
	  [
	      #include <sys/types.h>
	  ], [
	      int8_t a; int16_t b; int32_t c; a = b = c = 1;
	  ], [
	      ac_cv_have_intxx_t="yes"
	  ], [
	      ac_cv_have_intxx_t="no"
	  ]
       )
   ]
)
if test "x$ac_cv_have_intxx_t" = "xyes" ; then
   AC_DEFINE(HAVE_INTXX_T, 1, [Define to 1 if you have intxx_t])
   have_intxx_t=1
fi

AC_CACHE_CHECK([for int64_t type], ac_cv_have_int64_t,
   [
       AC_TRY_COMPILE(
	  [
	      #include <sys/types.h>
	  ], [
	      int64_t a; a = 1;
	  ], [
	      ac_cv_have_int64_t="yes"
	  ], [
	      ac_cv_have_int64_t="no"
	  ]
       )
   ]
)
if test "x$ac_cv_have_int64_t" = "xyes" ; then
   AC_DEFINE(HAVE_INT64_T, 1, [Define to 1 if you have int64_t])
   have_int64_t=1
fi

AC_CACHE_CHECK([for u_intXX_t types], ac_cv_have_u_intxx_t,
   [
       AC_TRY_COMPILE(
	  [
	      #include <sys/types.h>
	  ], [
	      u_int8_t a; u_int16_t b; u_int32_t c; a = b = c = 1;
	  ], [
	     ac_cv_have_u_intxx_t="yes"
	  ], [
	     ac_cv_have_u_intxx_t="no"
	  ]
       )
   ]
)
if test "x$ac_cv_have_u_intxx_t" = "xyes" ; then
   AC_DEFINE(HAVE_U_INTXX_T, 1, [Define to 1 if you have u_intxx_t])
   have_u_intxx_t=1
fi

AC_CACHE_CHECK([for u_int64_t types], ac_cv_have_u_int64_t,
   [
       AC_TRY_COMPILE(
	  [
	      #include <sys/types.h>
	  ], [
	      u_int64_t a; a = 1;
	  ], [
	     ac_cv_have_u_int64_t="yes"
	  ], [
	     ac_cv_have_u_int64_t="no"
	  ]
       )
   ]
)
if test "x$ac_cv_have_u_int64_t" = "xyes" ; then
   AC_DEFINE(HAVE_U_INT64_T, 1, [Define to 1 if you have u_int64_t])
   have_u_int64_t=1
fi

if (test -z "$have_u_intxx_t" || test -z "$have_intxx_t" && \
    test "x$ac_cv_header_sys_bitypes_h" = "xyes")
then
   AC_MSG_CHECKING([for intXX_t and u_intXX_t types in sys/bitypes.h])
   AC_TRY_COMPILE(
      [
	  #include <sys/bitypes.h>
      ], [
	  int8_t a; int16_t b; int32_t c;
	  u_int8_t e; u_int16_t f; u_int32_t g;
	  a = b = c = e = f = g = 1;
      ], [
	  AC_DEFINE(HAVE_U_INTXX_T, 1, [Define to 1 if you have u_intxx_t])
	  AC_DEFINE(HAVE_INTXX_T, 1, [Define to 1 if you have intxx_t])
	  AC_DEFINE(HAVE_SYS_BITYPES_H, 1, [Define to 1 if you have the <sys/bitypes.h> header file.])
	  AC_MSG_RESULT(yes)
      ], [
	  AC_MSG_RESULT(no)
      ]
   )
fi

if test -z "$have_u_intxx_t" ; then
   AC_CACHE_CHECK([for uintXX_t types], ac_cv_have_uintxx_t,
      [
	  AC_TRY_COMPILE(
	     [
		 #include <sys/types.h>
	     ], [
		 uint8_t a; uint16_t b;
		 uint32_t c; a = b = c = 1;
	     ], [
		ac_cv_have_uintxx_t="yes"
	     ], [
		ac_cv_have_uintxx_t="no"
	     ]
	  )
      ]
   )
   if test "x$ac_cv_have_uintxx_t" = "xyes" ; then
      AC_DEFINE(HAVE_UINTXX_T, 1, [Define to 1 if you have uintxx_t])
   fi
fi

if (test -z "$have_u_int64_t" || test -z "$have_int64_t" && \
    test "x$ac_cv_header_sys_bitypes_h" = "xyes")
then
   AC_MSG_CHECKING([for int64_t and u_int64_t types in sys/bitypes.h])
   AC_TRY_COMPILE(
      [
	  #include <sys/bitypes.h>
      ], [
	  int64_t a; u_int64_t b;
	  a = b = 1;
      ], [
	  AC_DEFINE(HAVE_U_INT64_T, 1, [Define to 1 if you have u_int64_t])
	  AC_DEFINE(HAVE_INT64_T, 1, [Define to 1 if you have int64_t])
	  AC_MSG_RESULT(yes)
      ], [
	  AC_MSG_RESULT(no)
      ]
   )
fi

if (test -z "$have_uintxx_t" && \
    test "x$ac_cv_header_sys_bitypes_h" = "xyes")
then
   AC_MSG_CHECKING([for uintXX_t types in sys/bitypes.h])
   AC_TRY_COMPILE(
      [
	  #include <sys/bitypes.h>
      ], [
	  uint8_t a; uint16_t b;
	  uint32_t c; a = b = c = 1;
      ], [
	  AC_DEFINE(HAVE_UINTXX_T, 1, [Define to 1 if you have uintxx_t])
	  AC_MSG_RESULT(yes)
      ], [
	  AC_MSG_RESULT(no)
      ]
   )
fi

dnl --------------------------------------------------------------------------
dnl CHECKING FOR REQUIRED LIBRARY FUNCTIONS
dnl --------------------------------------------------------------------------
AC_CHECK_FUNCS( \
   fork \
   getcwd \
   gethostname \
   getpid \
   gettimeofday \
   setpgid \
   setpgrp \
   setsid \
   signal \
   strerror \
   strncmp \
   strncpy \
   vfprintf \
   ,,
   [echo 'configure: cannot find needed function.'; exit 1]
)

AC_CHECK_DECL(
    F_CLOSEM,
    AC_DEFINE(HAVE_FCNTL_F_CLOSEM, 1, [Define to 1 if you have the fcntl F_CLOSEM flag]),
    ,
    [#include <fcntl.h>]
)

AC_CHECK_FUNC(bcopy, [AC_DEFINE(HAVE_BCOPY, 1, [Define to 1 if you have the `bcopy' function.])])
AC_CHECK_FUNC(closefrom, [AC_DEFINE(HAVE_CLOSEFROM, 1, [Define to 1 if you have the `closefrom' function.])])
AC_CHECK_FUNC(getpagesize, [AC_DEFINE(HAVE_GETPAGESIZE, 1, [Define to 1 if you have the `getpagesize' function.])])
AC_CHECK_FUNC(malloc_trim, [AC_DEFINE(HAVE_MALLOC_TRIM, 1, [Define to 1 if you have the `malloc_trim' function.])])

dnl --------------------------------------------------------------------------
dnl On Solaris check for availability of libumem a very suitable memory
dnl allocator for multithreaded programs (e.g. Bareos)
dnl --------------------------------------------------------------------------
if test x${HAVE_SUN_OS_TRUE} = x; then
    AC_CHECK_HEADER(umem.h, [AC_DEFINE(HAVE_UMEM_H, 1, [Define to 1 if you have the <umem.h> header file.])] , )
    AC_CHECK_LIB(umem, malloc,
	 [
	     LIBS="-lumem $LIBS"
	 ]
      )
fi

dnl --------------------------------------------------------------------------
dnl Checking for backtrace dump support
dnl --------------------------------------------------------------------------
AC_CHECK_FUNC(backtrace_symbols, [AC_DEFINE(HAVE_BACKTRACE_SYMBOLS, 1, [Define to 1 if you have the `backtrace_symbols' function.])] , )
AC_CHECK_FUNC(backtrace, [AC_DEFINE(HAVE_BACKTRACE, 1, [Define to 1 if you have the `backtrace' function.])] , )
AC_CHECK_HEADER(execinfo.h, [AC_DEFINE(HAVE_EXECINFO_H, 1, [Define to 1 if you have the <execinfo.h> header file.])] , )

dnl --------------------------------------------------------------------------
dnl Check explicit using C++ the cxxabi.h header which doesn't get detected
dnl otherwise.
dnl --------------------------------------------------------------------------
AC_LANG_PUSH(C++)
AC_CHECK_HEADER(cxxabi.h, [AC_DEFINE(HAVE_CXXABI_H, 1, [Define to 1 if you have the <cxxabi.h> header file.])] , )
AC_LANG_POP(C++)

dnl --------------------------------------------------------------------------
dnl Specific tests for Solaris
dnl --------------------------------------------------------------------------
if test x${HAVE_SUN_OS_TRUE} = x; then
    AC_CHECK_FUNC(addrtosymstr, [AC_DEFINE(HAVE_ADDRTOSYMSTR, 1, [Set if addrtosymstr exists])] , )
    AC_CHECK_HEADER(ucontext.h, [AC_DEFINE(HAVE_UCONTEXT_H, 1, [Define to 1 if you have the <ucontext.h> header file.])] , )
    if test X"$GCC" != "Xyes" ; then
        AC_CHECK_HEADER(demangle.h, [AC_DEFINE(HAVE_DEMANGLE_H, 1, [Define to 1 if you have the <demangle.h> header file.])] , )
        AC_CHECK_LIB(demangle, cplus_demangle,
	     [
                 AC_DEFINE(HAVE_CPLUS_DEMANGLE, 1, [Define to 1 if cplus_demangle exists in libdemangle])
	         LIBS="-ldemangle $LIBS"
	     ]
          )
   fi
fi

AC_CHECK_FUNC(fchdir, [AC_DEFINE(HAVE_FCHDIR, 1, [Define to 1 if you have the `fchdir' function.])])
AC_CHECK_FUNC(strtoll, [AC_DEFINE(HAVE_STRTOLL, 1, [Define to 1 if you have the `strtoll' function.])])
AC_CHECK_FUNC(posix_fadvise, [AC_DEFINE(HAVE_POSIX_FADVISE, 1, [Define to 1 if you have the `posix_fadvise' function.])])
AC_CHECK_FUNC(fdatasync, [AC_DEFINE(HAVE_FDATASYNC, 1, [Define to 1 if you have the `fdatasync' function.])])
AC_CHECK_FUNC(chflags, [AC_DEFINE(HAVE_CHFLAGS, 1, [Define to 1 if you have the `chflags' function.])])

AC_CHECK_FUNCS(snprintf vsnprintf gethostid fseeko)

AC_CACHE_CHECK(for va_copy, ba_cv_va_copy,
   [
       AC_TRY_LINK(
	  [
	      #include <stdarg.h>
	      void use_va_copy(va_list args){va_list args2; va_copy(args2,args); va_end(args2);}
	      void call_use_va_copy(int junk,...){va_list args; va_start(args,junk); use_va_copy(args); va_end(args);}
	  ], [
	      call_use_va_copy(1,2,3)
	  ], [
	      ba_cv_va_copy=yes
	  ], [
	      ba_cv_va_copy=no
	  ]
       )
   ]
)
test $ba_cv_va_copy = yes && AC_DEFINE(HAVE_VA_COPY, 1, [Set if va_copy exists])

dnl --------------------------------------------------------------------------
dnl CHECKING FOR THREAD SAFE FUNCTIONS
dnl --------------------------------------------------------------------------
AC_CHECK_FUNCS(localtime_r readdir_r strerror_r)

dnl --------------------------------------------------------------------------
dnl If resolver functions are not in libc check for -lnsl or -lresolv.
dnl --------------------------------------------------------------------------
AC_CHECK_FUNC(gethostbyname_r,
    [
        AC_DEFINE(HAVE_GETHOSTBYNAME_R, 1, [Define to 1 if you have the `gethostbyname_r' function.])
        AC_MSG_RESULT(using gethostbyname_r from resolver in libc)
    ], [
        AC_CHECK_LIB(nsl, gethostbyname_r,
            [
                AC_DEFINE(HAVE_GETHOSTBYNAME_R, 1, [Define to 1 if you have the `gethostbyname_r' function.])
                LIBS="-lnsl $LIBS"
	        SOCKLIBS="-lnsl $LIBS"
            ], [
                AC_CHECK_LIB(resolv, gethostbyname_r,
                    [
                        AC_DEFINE(HAVE_GETHOSTBYNAME_R, 1, [Define to 1 if you have the `gethostbyname_r' function.])
                        LIBS="-lresolv $LIBS"
	                SOCKLIBS="-lresolv $LIBS"
                    ]
                )
            ]
        )
    ]
)

AC_CHECK_FUNC(inet_pton, [AC_DEFINE(HAVE_INET_PTON, 1, [Define to 1 if you have the `inet_pton' function.])])
AC_CHECK_FUNC(inet_ntop, [AC_DEFINE(HAVE_INET_NTOP, 1, [Define to 1 if you have the `inet_ntop' function.])])
AC_CHECK_FUNC(gethostbyname2, [AC_DEFINE(HAVE_GETHOSTBYNAME2, 1, [Define to 1 if you have the `gethostbyname2' function.])])

dnl ----------------------------
dnl check sa_len of sockaddr
dnl ----------------------------
AC_CACHE_CHECK(for struct sockaddr has a sa_len field, ac_cv_struct_sockaddr_sa_len,
   [
       AC_TRY_COMPILE(
	  [
	      #include <sys/socket.h>
	  ], [
	      struct sockaddr s; s.sa_len;
	  ], [
	     ac_cv_struct_sockaddr_sa_len=yes
	  ], [ac_cv_struct_sockaddr_sa_len=no
	  ]
       )
   ]
)

if test $ac_cv_struct_sockaddr_sa_len = yes; then
  AC_DEFINE(HAVE_SA_LEN, 1, [Define to 1 if sa_len field exists in struct sockaddr])
fi

dnl
dnl check for working getaddrinfo()
dnl
dnl Note that if the system doesn't have gai_strerror(), we
dnl can't use getaddrinfo() because we can't get strings
dnl describing the error codes.
dnl
AC_CACHE_CHECK(for working getaddrinfo, ac_cv_working_getaddrinfo,
   [
       AC_TRY_RUN(
	  [
	      #include <netdb.h>
	      #include <string.h>
	      #include <sys/types.h>
	      #include <sys/socket.h>

	      void main(void) {
		  struct addrinfo hints, *ai;
		  int error;

		  memset(&hints, 0, sizeof(hints));
		  hints.ai_family = AF_UNSPEC;
		  hints.ai_socktype = SOCK_STREAM;
		  error = getaddrinfo("127.0.0.1", NULL, &hints, &ai);
		  if (error) {
		      exit(1);
		  }
		  if (ai->ai_addr->sa_family != AF_INET) {
		      exit(1);
		  }
		  exit(0);
	      }
	  ],[
	      ac_cv_working_getaddrinfo="yes"
	  ],[
	      ac_cv_working_getaddrinfo="no"
	  ],[
	      ac_cv_working_getaddrinfo="yes"
	  ]
       )
   ]
)
AC_CHECK_FUNC(gai_strerror, [AC_DEFINE(HAVE_GAI_STRERROR, 1, [Define to 1 if you have the `gai_strerror' function.])])

if test "$ac_cv_working_getaddrinfo" = "yes"; then
  if test "$ac_cv_func_gai_strerror" != "yes"; then
    ac_cv_working_getaddrinfo="no"
  else
    AC_DEFINE(HAVE_GETADDRINFO, 1, [Define to 1 if you have the `getaddrinfo' function.])
  fi
fi

AC_FUNC_STRFTIME
AC_FUNC_VPRINTF
AC_FUNC_ALLOCA
AC_FUNC_GETMNTENT
AC_CHECK_FUNC(getmntinfo, [AC_DEFINE(HAVE_GETMNTINFO, 1, [Define to 1 if you have the `getmntinfo' function.])])
AC_FUNC_CLOSEDIR_VOID
AC_FUNC_SETPGRP 	    dnl check for BSD setpgrp.
# AC_FUNC_FNMATCH    dnl use local version

AC_CHECK_LIB(intl, gettext, [LIBS="$LIBS -lintl"])

AC_CHECK_LIB(sun, getpwnam)

dnl
dnl Check for zlib
dnl
ZLIB_LIBS="-lz"
ZLIB_INC=""
have_zlib=no
AC_ARG_WITH(zlib,
   AC_HELP_STRING([--with-zlib@<:@=DIR@:>@], [Directory holding zlib includes/libs]),
   with_zlib_directory=${withval}
)

if test "x${with_zlib_directory}" != "xyes" && test x"${with_zlib_directory}" != "x"; then
   #
   # Make sure the $with_zlib_directory also makes sense
   #
   if test -d "${with_zlib_directory}/lib" -a -d "${with_zlib_directory}/include"; then
      ZLIB_LIBS="-L${with_zlib_directory}/lib ${ZLIB_LIBS}"
      ZLIB_INC="-I${with_zlib_directory}/include ${ZLIB_INC}"
   fi
fi

saved_LIBS="${LIBS}"
saved_CFLAGS="${CFLAGS}"
saved_CPPFLAGS="${CPPFLAGS}"
LIBS="${saved_LIBS} ${ZLIB_LIBS}"
CFLAGS="${saved_CFLAGS} ${ZLIB_INC}"
CPPFLAGS="${saved_CPPFLAGS} ${ZLIB_INC}"

AC_CHECK_HEADERS(zlib.h)

AC_MSG_CHECKING(for compressBound in zlib library)
AC_TRY_LINK(
   [
       #include <zlib.h>
   ], [
       compressBound(0);
   ], [
       AC_MSG_RESULT(yes)
       AC_DEFINE(HAVE_COMPRESS_BOUND, 1, [Define to 1 if you have compressBound])
   ], [
       AC_MSG_RESULT(no)
   ]
)

AC_MSG_CHECKING(for deflate in zlib library)
AC_TRY_LINK(
   [
       #include <zlib.h>
   ], [
       deflate(Z_NULL, 0);
   ], [
       AC_MSG_RESULT(yes)
       have_zlib="yes"
   ], [
       AC_MSG_RESULT(no)
       have_zlib="no"
   ]
)

LIBS="${saved_LIBS}"
CFLAGS="${saved_CFLAGS}"
CPPFLAGS="${saved_CPPFLAGS}"

if test "x${have_zlib}" = "xyes"; then
   AC_DEFINE(HAVE_LIBZ, 1, [Define to 1 if you have zlib])
else
   ZLIB_LIBS=""
   ZLIB_INC=""
fi

if test x$use_libtool != xno; then
   ZLIB_LIBS_NONSHARED=""
else
   ZLIB_LIBS_NONSHARED="${ZLIB_LIBS}"
fi

AC_SUBST(ZLIB_INC)
AC_SUBST(ZLIB_LIBS)
AC_SUBST(ZLIB_LIBS_NONSHARED)

dnl
dnl Check for lzo
dnl
LZO_LIBS="-llzo2"
LZO_INC=""
have_lzo=no
AC_ARG_WITH(lzo,
   AC_HELP_STRING([--with-lzo@<:@=DIR@:>@], [Directory holding lzo includes/libs]),
   with_lzo_directory=${withval}
)

if test "x${with_lzo_directory}" != "xyes" && test x"${with_lzo_directory}" != "x"; then
   #
   # Make sure the $with_lzo_directory also makes sense
   #
   if test -d "${with_lzo_directory}/lib" -a -d "${with_lzo_directory}/include"; then
      LZO_LIBS="-L${with_lzo_directory}/lib ${LZO_LIBS}"
      LZO_INC="-I${with_lzo_directory}/include ${LZO_INC}"
   fi
fi

saved_LIBS="${LIBS}"
saved_CFLAGS="${CFLAGS}"
saved_CPPFLAGS="${CPPFLAGS}"
LIBS="${saved_LIBS} ${LZO_LIBS}"
CFLAGS="${saved_CFLAGS} ${LZO_INC}"
CPPFLAGS="${saved_CPPFLAGS} ${LZO_INC}"

AC_CHECK_HEADERS(lzo/lzoconf.h)
AC_CHECK_HEADERS(lzo/lzo1x.h)

AC_MSG_CHECKING(for lzo1x_1_compress in lzo library)
AC_TRY_LINK(
   [
       #include <lzo/lzoconf.h>
       #include <lzo/lzo1x.h>
   ], [
       lzo1x_1_compress(NULL, 0, NULL, NULL, NULL);
   ], [
       AC_MSG_RESULT(yes)
       have_lzo="yes"
   ], [
       AC_MSG_RESULT(no)
       have_lzo="no"
   ]
)

LIBS="${saved_LIBS}"
CFLAGS="${saved_CFLAGS}"
CPPFLAGS="${saved_CPPFLAGS}"

if test "x${have_lzo}" = "xyes"; then
   AC_DEFINE(HAVE_LZO, 1, [Define to 1 if you have lzo lib])
else
   LZO_LIBS=""
   LZO_INC=""
fi

if test x$use_libtool != xno; then
   LZO_LIBS_NONSHARED=""
else
   LZO_LIBS_NONSHARED="${LZO_LIBS}"
fi

AC_SUBST(LZO_INC)
AC_SUBST(LZO_LIBS)
AC_SUBST(LZO_LIBS_NONSHARED)




dnl
dnl Check for fastlz
dnl
FASTLZ_LIBS="-lfastlz"
FASTLZ_INC=""
have_fastlz=no
AC_ARG_WITH(fastlz,
   AC_HELP_STRING([--with-fastlz@<:@=DIR@:>@], [Directory holding fastlz includes/libs]),
   with_fastlz_directory=${withval}
)

if test "x${with_fastlz_directory}" != "xyes" && test x"${with_fastlz_directory}" != "x"; then
   #
   # Make sure the $with_fastlz_directory also makes sense
   #
   if test -d "${with_fastlz_directory}/lib" -a -d "${with_fastlz_directory}/include"; then
      FASTLZ_LIBS="-L${with_fastlz_directory}/lib ${FASTLZ_LIBS}"
      FASTLZ_INC="-I${with_fastlz_directory}/include ${FASTLZ_INC}"
   fi
fi

saved_LIBS="${LIBS}"
saved_CFLAGS="${CFLAGS}"
saved_CPPFLAGS="${CPPFLAGS}"
LIBS="${saved_LIBS} ${FASTLZ_LIBS}"
CFLAGS="${saved_CFLAGS} ${FASTLZ_INC}"
CPPFLAGS="${saved_CPPFLAGS} ${FASTLZ_INC}"

AC_CHECK_HEADERS(fastlzlib.h)

AC_MSG_CHECKING(for fastlzlibCompress in fastlz library)
AC_TRY_LINK(
   [
       #include <fastlzlib.h>
   ], [
       fastlzlibCompress(Z_NULL, 0);
   ], [
       AC_MSG_RESULT(yes)
       have_fastlz="yes"
   ], [
       AC_MSG_RESULT(no)
       have_fastlz="no"
   ]
)

LIBS="${saved_LIBS}"
CFLAGS="${saved_CFLAGS}"
CPPFLAGS="${saved_CPPFLAGS}"

if test "x${have_fastlz}" = "xyes"; then
   AC_DEFINE(HAVE_FASTLZ, 1, [Define to 1 if you have fastlz lib])
else
   FASTLZ_LIBS=""
   FASTLZ_INC=""
fi

if test x$use_libtool != xno; then
   FASTLZ_LIBS_NONSHARED=""
else
   FASTLZ_LIBS_NONSHARED="${FASTLZ_LIBS}"
fi

AC_SUBST(FASTLZ_INC)
AC_SUBST(FASTLZ_LIBS)
AC_SUBST(FASTLZ_LIBS_NONSHARED)


dnl
dnl Check for jansson (json library)
dnl
JANSSON_LIBS="-ljansson"
JANSSON_INC=""
have_jansson=no
AC_ARG_WITH(jansson,
   AC_HELP_STRING([--with-jansson@<:@=DIR@:>@], [Directory holding jansson includes/libs]),
   with_jansson_directory=${withval}
)

if test "x${with_jansson_directory}" != "xyes" && test x"${with_jansson_directory}" != "x"; then
   #
   # Make sure the $with_jansson_directory also makes sense
   #
   if test -d "${with_jansson_directory}/lib" -a -d "${with_jansson_directory}/include"; then
      have_jansson=yes
      JANSSON_INC="-I${with_jansson_directory}/include ${JANSSON_INC}"
      JANSSON_LIBS="-L${with_jansson_directory}/lib ${JANSSON_LIBS}"
   fi
else
   if test x$with_jansson_directory = xyes || test x"${with_jansson_directory}" = "x" && $PKGCONFIG jansson; then
      have_jansson=yes
      JANSSON_INC=`$PKGCONFIG --cflags jansson`
      JANSSON_LIBS=`$PKGCONFIG --libs jansson`
   fi
fi

if test "x${have_jansson}" = "xyes"; then
   AC_DEFINE(HAVE_JANSSON, 1, [Define to 1 if you have jansson lib])
else
   JANSSON_LIBS=""
   JANSSON_INC=""
fi

AC_SUBST(JANSSON_INC)
AC_SUBST(JANSSON_LIBS)


dnl
dnl Check if we have AFS on this system
dnl
AFS_CFLAGS=""
AFS_LIBS=""
support_afs=auto
AC_ARG_ENABLE(afs,
   AC_HELP_STRING([--disable-afs], [disable afs support @<:@default=auto@:>@]),
   [
       if test x$enableval = xyes; then
	  support_afs=yes
       elif test x$enableval = xno; then
	  support_afs=no
       fi
   ]
)

have_afs=no
if test x$support_afs = xyes -o x$support_afs = xauto; then
   AC_ARG_WITH(afsdir,
      AC_HELP_STRING([--with-afsdir@<:@=DIR@:>@], [Directory holding AFS includes/libs]),
      with_afsdir=$withval
   )

   dnl
   dnl Search in standard places, or --with-afsdir not specified
   dnl
   if test x$with_afsdir = x; then
      for root in /usr /usr/local; do
	 if test -d ${root}/include/afs/ ; then
	    with_afsdir=${root}
	    break
	 fi
	 if test -d ${root}/include/openafs/afs/ ; then
	    with_afsdir=${root}
	    break
	 fi
      done
   fi

   if test -d ${with_afsdir}/include/afs/ ; then
      AFS_CFLAGS="-I${with_afsdir}/include"
   else
      if test -d ${with_afsdir}/include/openafs/afs/ ; then
         AFS_CFLAGS="-I${with_afsdir}/include/openafs"
      fi
   fi

   saved_CFLAGS="${CFLAGS}"
   saved_CPPFLAGS="${CPPFLAGS}"
   CFLAGS="${AFS_CFLAGS} ${saved_CFLAGS}"
   CPPFLAGS="${AFS_CFLAGS} ${saved_CPPFLAGS}"

   AC_CHECK_HEADERS(afs/afsint.h)
   AC_TRY_CPP(
       [
          #include <afs/afsint.h>
          #include <afs/venus.h>
       ],
       AC_DEFINE(HAVE_AFS_VENUS_H,1,[Define to 1 if you have the <afs/venus.h> header file.])
   )

   CFLAGS="${saved_CFLAGS}"
   CPPFLAGS="${saved_CPPFLAGS}"

   dnl
   dnl See if we can find a libsys with the pioctl symbol in there
   dnl
   AC_MSG_CHECKING(for pioctl in AFS libsys)
   for dir in ${with_afsdir}/lib \
              ${with_afsdir}/lib/afs \
              ${with_afsdir}/lib/openafs \
              ${with_afsdir}/lib64 \
              ${with_afsdir}/lib64/afs \
              ${with_afsdir}/lib64/openafs
   do
      for arch_type in .a .so
      do
	 A=`test -f ${dir}/libsys${arch_type} && nm ${dir}/libsys${arch_type} 2>/dev/null | grep pioctl`
	 pkg=$?
	 if test $pkg = 0; then
	    have_afs=yes
	    AFS_LIBS="-L${dir} -lsys -lrx -llwp"
	    break
	 fi
      done
   done

   if test $have_afs = yes; then
      AC_MSG_RESULT(yes)
   else
      AC_MSG_RESULT(no)
   fi

   if test x$support_afs = xyes -a $have_afs != yes; then
      AC_MSG_ERROR([afs support explicitly enabled but no supported afs implementation found,
  please either load the afs libraries or rerun configure without --enable-afs])
   else
      if test $have_afs = yes; then
	 AC_DEFINE(HAVE_AFS,1,[Define to 1 if your system has AFS support])
	 AC_DEFINE(HAVE_AFS_ACL,1,[Andrew FileSystem ACL support])
      fi
   fi
fi

if test x$use_libtool != xno; then
   AFS_LIBS_NONSHARED=""
else
   AFS_LIBS_NONSHARED="${AFS_LIBS}"
fi

AC_SUBST(AFS_CFLAGS)
AC_SUBST(AFS_LIBS)
AC_SUBST(AFS_LIBS_NONSHARED)

dnl
dnl Check for ACL support and libraries
dnl
ACL_LIBS=""
support_acl=auto
AC_ARG_ENABLE(acl,
   AC_HELP_STRING([--disable-acl], [disable acl support @<:@default=auto@:>@]),
   [
       if test x$enableval = xyes; then
	  support_acl=yes
       elif test x$enableval = xno; then
	  support_acl=no
       fi
   ]
)

have_acl=no
have_extended_acl=no
if test x$support_acl = xyes -o x$support_acl = xauto; then
   AC_CHECK_HEADER(sys/acl.h, [ AC_DEFINE(HAVE_SYS_ACL_H, 1, [Define to 1 if you have the <sys/acl.h> header file.])] , )

   dnl
   dnl First check for acl_get_file in libc
   dnl
   AC_CHECK_FUNC(acl_get_file,
      [
	  have_acl=yes
      ]
   )

   dnl
   dnl Check for acl_get_file in libacl (Linux)
   dnl
   if test $have_acl = no; then
      AC_CHECK_LIB(acl, acl_get_file,
	 [
	     have_acl=yes
             if test $have_afs = yes; then
                dnl
                dnl Because of possible naming conflict with AFS libacl make sure we use the one in /usr/lib64 or /usr/lib !!!
                dnl
                if test -d /usr/lib64/; then
                   ACL_LIBS="-L/usr/lib64 -lacl $ACL_LIBS"
                else
                   ACL_LIBS="-L/usr/lib -lacl $ACL_LIBS"
                fi
             else
                ACL_LIBS="-lacl $ACL_LIBS"
             fi
	 ]
      )
   fi

   dnl
   dnl Check for acl_get_file in libpacl (OSF1)
   dnl and if ACL_TYPE_DEFAULT_DIR is defined.
   dnl
   if test $have_acl = no -a \
	   x${HAVE_OSF1_OS_TRUE} = x; then
      AC_CHECK_LIB(pacl, acl_get_file,
	 [
	     have_acl=yes
	     ACL_LIBS="-lpacl $ACL_LIBS"
	 ]
      )

      AC_MSG_CHECKING(for ACL_TYPE_DEFAULT_DIR in acl.h include file)
      grep ACL_TYPE_DEFAULT_DIR /usr/include/sys/acl.h > /dev/null 2>&1
      if test $? = 0; then
         AC_DEFINE(HAVE_ACL_TYPE_DEFAULT_DIR,1,[Defines if your system have the ACL_TYPE_DEFAULT_DIR acl type])
         AC_MSG_RESULT(yes)
      else
         AC_MSG_RESULT(no)
      fi
   fi

   dnl
   dnl On OSX check for availability of ACL_TYPE_EXTENDED
   dnl
   if test $have_acl = yes -a \
           x${HAVE_DARWIN_OS_TRUE} = x; then
      AC_MSG_CHECKING(for ACL_TYPE_EXTENDED in acl.h include file)
      grep ACL_TYPE_EXTENDED /usr/include/sys/acl.h > /dev/null 2>&1
      if test $? = 0; then
         AC_DEFINE(HAVE_ACL_TYPE_EXTENDED,1,[Defines if your system have the ACL_TYPE_EXTENDED acl type])
         AC_MSG_RESULT(yes)
      else
         AC_MSG_RESULT(no)
      fi
   fi

   dnl
   dnl On FreeBSD check for availability of ACL_TYPE_NFS4
   dnl
   if test $have_acl = yes -a \
           x${HAVE_FREEBSD_OS_TRUE} = x; then
      AC_MSG_CHECKING(for ACL_TYPE_NFS4 in acl.h include file)
      grep ACL_TYPE_NFS4 /usr/include/sys/acl.h > /dev/null 2>&1
      if test $? = 0; then
         AC_DEFINE(HAVE_ACL_TYPE_NFS4,1,[Defines if your system have the ACL_TYPE_NFS4 acl type])
         AC_MSG_RESULT(yes)
      else
         AC_MSG_RESULT(no)
      fi
   fi

   dnl
   dnl Check for acltotext and acl_totext (Solaris)
   dnl
   if test $have_acl = no -a \
	   x${HAVE_SUN_OS_TRUE} = x; then
      AC_CHECK_LIB(sec, acltotext,
	 [
	     have_acl=yes
	     ACL_LIBS="-lsec $ACL_LIBS"

	     AC_CHECK_LIB(sec, acl_totext,
		[
		    have_extended_acl=yes
		]
	     )
	 ]
      )
   fi

   dnl
   dnl Check for acl_get and aclx_get (AIX)
   dnl
   if test $have_acl = no -a \
	   x${HAVE_AIX_OS_TRUE} = x; then
      AC_CHECK_FUNC(acl_get,
	 [
	     have_acl=yes

	     AC_CHECK_FUNC(aclx_get,
		[
		    have_extended_acl=yes
		]
	     )
	 ]
      )
   fi

   if test x$support_acl = xyes -a $have_acl != yes; then
      AC_MSG_ERROR([acl support explicitly enabled but no supported acl implementation found,
  please either load the acl libraries or rerun configure without --enable-acl])
   else
      if test $have_acl = yes; then
	 AC_DEFINE([HAVE_ACL], 1, [Define to 1 if you want Normal acl support])
      fi

      if test $have_extended_acl = yes; then
	 AC_DEFINE([HAVE_EXTENDED_ACL], 1, [Define to 1 if you want Extended acl support])
      fi
   fi
fi

if test x$use_libtool != xno; then
   ACL_LIBS_NONSHARED=""
else
   ACL_LIBS_NONSHARED="${ACL_LIBS}"
fi

AC_SUBST(ACL_LIBS)
AC_SUBST(ACL_LIBS_NONSHARED)

dnl
dnl Check for XATTR support
dnl
XATTR_LIBS=""
support_xattr=auto
AC_ARG_ENABLE(xattr,
   AC_HELP_STRING([--disable-xattr], [disable xattr support @<:@default=auto@:>@]),
   [
       if test x$enableval = xyes; then
	  support_xattr=yes
       elif test x$enableval = xno; then
	  support_xattr=no
       fi
   ]
)

have_xattr=no
if test x$support_xattr = xyes -o x$support_xattr = xauto; then
   dnl
   dnl First check for *BSD support
   dnl When running on a BSD variant
   dnl
   if test x${HAVE_FREEBSD_OS_TRUE} = x -o \
	   x${HAVE_NETBSD_OS_TRUE} = x -o \
	   x${HAVE_OPENBSD_OS_TRUE} = x; then
      AC_CHECK_HEADER(sys/extattr.h, [AC_DEFINE(HAVE_SYS_EXTATTR_H, 1, [Define to 1 if you have the <sys/extattr.h> header file.])] , )
      AC_CHECK_HEADER(libutil.h, [AC_DEFINE(HAVE_LIBUTIL_H, 1, [Define to 1 if you have the <libutil.h> header file.])] , )
      AC_CHECK_FUNCS(extattr_get_link extattr_set_link extattr_list_link,
	 [
	     have_xattr=yes
	     AC_DEFINE([HAVE_EXTATTR_GET_LINK], 1, [Define to 1 if you have the `extattr_get_link' function.])
	     AC_DEFINE([HAVE_EXTATTR_SET_LINK], 1, [Define to 1 if you have the `extattr_set_link' function.])
	     AC_DEFINE([HAVE_EXTATTR_LIST_LINK], 1, [Define to 1 if you have the `extattr_list_link' function.])
	 ]
      )

      if test $have_xattr = no; then
	 AC_CHECK_FUNCS(extattr_get_file extattr_set_file extattr_list_file,
	    [
		have_xattr=yes
		AC_DEFINE([HAVE_EXTATTR_GET_FILE], 1, [Define to 1 if you have the `extattr_get_file' function.])
		AC_DEFINE([HAVE_EXTATTR_SET_FILE], 1, [Define to 1 if you have the `extattr_set_file' function.])
		AC_DEFINE([HAVE_EXTATTR_LIST_FILE], 1, [Define to 1 if you have the `extattr_list_file' function.])
	    ]
	 )
      fi

      if test $have_xattr = yes; then
	 have_extattr_string_in_libc=no
	 AC_CHECK_FUNCS(extattr_namespace_to_string extattr_string_to_namespace,
	    [
		have_extattr_string_in_libc=yes
		AC_DEFINE([HAVE_EXTATTR_NAMESPACE_TO_STRING], 1, [Define to 1 if you have the `extattr_namespace_to_string' function.])
		AC_DEFINE([HAVE_EXTATTR_STRING_TO_NAMESPACE], 1, [Define to 1 if you have the `extattr_string_to_namespace' function.])
	    ]
	 )

	 dnl
	 dnl If extattr_namespace_to_string and extattr_string_to_namespace are not in libc see if they are in libutil
	 dnl
	 if test $have_extattr_string_in_libc = no; then
	    AC_CHECK_LIB(util, extattr_namespace_to_string extattr_string_to_namespace,
	       [
		   AC_DEFINE([HAVE_EXTATTR_NAMESPACE_TO_STRING], 1, [Define to 1 if you have the `extattr_namespace_to_string' function.])
		   AC_DEFINE([HAVE_EXTATTR_STRING_TO_NAMESPACE], 1, [Define to 1 if you have the `extattr_string_to_namespace' function.])
		   XATTR_LIBS="-lutil $XATTR_LIBS"
	       ]
	    )
	 fi
      fi
   fi

   dnl
   dnl If we failed to find *BSD support try the AIX implementation of extented attributes (EA)
   dnl When running on AIX
   dnl
   if test $have_xattr = no -a \
	   x${HAVE_AIX_OS_TRUE} = x; then
      AC_CHECK_HEADER(sys/ea.h, [AC_DEFINE(HAVE_SYS_EA_H, 1, [Define to 1 if you have the <sys/ea.h> header file.])] , )
      AC_CHECK_FUNCS(llistea lgetea lsetea,
	 [
	     have_xattr=yes
	     AC_DEFINE([HAVE_LLISTEA], 1, [Define to 1 if you have the `llistea' function.])
	     AC_DEFINE([HAVE_LGETEA], 1, [Define to 1 if you have the `lgetea' function.])
	     AC_DEFINE([HAVE_LSETEA], 1, [Define to 1 if you have the `lsetea' function.])
	 ]
      )

      if test $have_xattr = no; then
	 AC_CHECK_FUNCS(listea getea setea,
	    [
		have_xattr=yes
		AC_DEFINE([HAVE_LISTEA], 1, [Define to 1 if you have the `listea' function.])
		AC_DEFINE([HAVE_GETEA], 1, [Define to 1 if you have the `getea' function.])
		AC_DEFINE([HAVE_SETEA], 1, [Define to 1 if you have the `setea' function.])
	    ]
	 )
      fi
   fi

   dnl
   dnl If we failed to find AIX support try the TRU64 implementation of extented attributes
   dnl when running on a TRU64 OS.
   dnl
   if test $have_xattr = no -a \
	   x${HAVE_OSF1_OS_TRUE} = x; then
      AC_CHECK_HEADER(sys/proplist.h, [AC_DEFINE(HAVE_SYS_PROPLIST_H, 1, [Define to 1 if you have the <sys/proplist.h> header file.])] , )
      AC_CHECK_FUNCS(getproplist get_proplist_entry sizeof_proplist_entry add_proplist_entry setproplist,
	 [
	     have_xattr=yes
	     AC_DEFINE([HAVE_GETPROPLIST], 1, [Define to 1 if you have the `getproplist' function.])
	     AC_DEFINE([HAVE_GET_PROPLIST_ENTRY], 1, [Define to 1 if you have the `get_proplist_entry' function.])
	     AC_DEFINE([HAVE_SIZEOF_PROPLIST_ENTRY], 1, [Define to 1 if you have the `sizeof_proplist_entry' function.])
	     AC_DEFINE([HAVE_ADD_PROPLIST_ENTRY], 1, [Define to 1 if you have the `add_proplist_entry' function.])
	     AC_DEFINE([HAVE_SETPROPLIST], 1, [Define to 1 if you have the `setproplist' function.])
	 ]
      )
   fi

   dnl
   dnl If we failed to find TRU64 support try the SOLARIS implementation of extented and extensible attributes
   dnl when running on a Solaris.
   dnl
   if test $have_xattr = no -a \
	   x${HAVE_SUN_OS_TRUE} = x; then
      AC_CHECK_HEADER(sys/attr.h, [AC_DEFINE(HAVE_SYS_ATTR_H, 1, [Define to 1 if you have the <sys/attr.h> header file.])] , )
      AC_CHECK_HEADER(sys/nvpair.h, [AC_DEFINE(HAVE_SYS_NVPAIR_H, 1, [Define to 1 if you have the <sys/nvpair.h> header file.])] , )
      AC_CHECK_HEADER(attr.h, [AC_DEFINE(HAVE_ATTR_H, 1, [Define to 1 if you have the <attr.h> header file.])] , )

      AC_CHECK_FUNCS(openat fstatat unlinkat fchownat futimesat,
	 [
	     have_xattr=yes
	     AC_DEFINE([HAVE_OPENAT], 1, [Define to 1 if you have the `openat' function.])
	     AC_DEFINE([HAVE_FSTATAT], 1, [Define to 1 if you have the `fstatat' function.])
	     AC_DEFINE([HAVE_UNLINKAT], 1, [Define to 1 if you have the `unlinkat' function.])
	     AC_DEFINE([HAVE_FCHOWNAT], 1, [Define to 1 if you have the `fchownat' function.])
	     AC_DEFINE([HAVE_FUTIMESAT], 1, [Define to 1 if you have the `futimesat' function.])
	 ]
      )

      if test $have_xattr = yes; then
	 AC_CHECK_LIB(nvpair, nvlist_next_nvpair,
	    [
		AC_DEFINE([HAVE_NVLIST_NEXT_NVPAIR], 1, [Define to 1 if you have the `nvlist_next_nvpair' function.])
		XATTR_LIBS="-lnvpair $XATTR_LIBS"
	    ]
	 )
      fi
   fi

   dnl
   dnl If we failed to find Solaris support try the generic xattr support code
   dnl
   if test $have_xattr = no; then
      AC_CHECK_HEADER(sys/xattr.h, [AC_DEFINE(HAVE_SYS_XATTR_H, 1, [Define to 1 if you have the <sys/xattr.h> header file.])] , )
      AC_CHECK_FUNCS(llistxattr lgetxattr lsetxattr,
	 [
	     have_xattr=yes
	     AC_DEFINE([HAVE_LLISTXATTR], 1, [Define to 1 if you have the `llistxattr' function.])
	     AC_DEFINE([HAVE_LGETXATTR], 1, [Define to 1 if you have the `lgetxattr' function.])
	     AC_DEFINE([HAVE_LSETXATTR], 1, [Define to 1 if you have the `lsetxattr' function.])
	 ]
      )

      if test $have_xattr = no; then
	 AC_CHECK_FUNCS(listxattr getxattr setxattr,
	    [
		have_xattr=yes
		AC_DEFINE([HAVE_LISTXATTR], 1, [Define to 1 if you have the `listxattr' function.])
		AC_DEFINE([HAVE_GETXATTR], 1, [Define to 1 if you have the `getxattr' function.])
		AC_DEFINE([HAVE_SETXATTR], 1, [Define to 1 if you have the `setxattr' function.])
	    ]
	 )
      fi
   fi

   if test x$support_xattr = xyes -a $have_xattr != yes; then
      AC_MSG_ERROR([xattr support explicitly enabled but no supported xattr implementation found,
  please either load the xattr libraries or rerun configure without --enable-xattr])
   else
      if test $have_xattr = yes; then
	 AC_DEFINE([HAVE_XATTR], 1, [Extended Attributes support])
      fi
   fi
fi

if test x$use_libtool != xno; then
   XATTR_LIBS_NONSHARED=""
else
   XATTR_LIBS_NONSHARED="${XATTR_LIBS}"
fi

AC_SUBST(XATTR_LIBS)
AC_SUBST(XATTR_LIBS_NONSHARED)

dnl
dnl Check for SCSI Crypto support
dnl
support_scsi_crypto=no
AC_ARG_ENABLE(scsi-crypto,
   AC_HELP_STRING([--enable-scsi-crypto], [enable low level SCSI crypto support @<:@default=no@:>@]),
   [
       if test x$enableval = xyes; then
	  support_scsi_crypto=yes
       fi
   ]
)

CAM_LIBS=""
have_scsi_crypto=no
if test x$support_scsi_crypto = xyes; then
   if test x${HAVE_LINUX_OS_TRUE} = x; then
      AC_CHECK_HEADER(scsi/sg.h, [AC_DEFINE(HAVE_SCSI_SG_H, 1, [Define to 1 if you have the <scsi/sg.h> header file.])] , )
      AC_CHECK_HEADER(scsi/scsi.h, [AC_DEFINE(HAVE_SCSI_SCSI_H, 1, [Define to 1 if you have the <scsi/scsi.h> header file.])] , )

      if test x$ac_cv_header_scsi_sg_h = xyes -a \
              x$ac_cv_header_scsi_scsi_h = xyes; then
         have_scsi_crypto=yes
      fi
   fi

   if test $have_scsi_crypto = no -a \
	   x${HAVE_SUN_OS_TRUE} = x; then
      AC_CHECK_HEADER(sys/scsi/impl/uscsi.h, [AC_DEFINE(HAVE_SYS_SCSI_IMPL_USCSI_H, 1, [Define to 1 if you have the <sys/scsi/impl/uscsi.h> header file.])] , )

      if test x$ac_cv_header_sys_scsi_impl_uscsi_h = xyes; then
         have_scsi_crypto=yes
      fi
   fi

   if test $have_scsi_crypto = no -a \
	   x${HAVE_FREEBSD_OS_TRUE} = x; then
      AC_CHECK_HEADER(camlib.h, [AC_DEFINE(HAVE_CAMLIB_H, 1, [Define to 1 if you have the <camlib.h> header file.])] , )
      AC_CHECK_HEADER(cam/scsi/scsi_message.h, [AC_DEFINE(HAVE_CAM_SCSI_SCSI_MESSAGE_H, 1, [Define to 1 if you have the <cam/scsi/scsi_message.h> header file.])] , )

      if test x$ac_cv_header_camlib_h = xyes -a \
              x$ac_cv_header_cam_scsi_scsi_message_h = xyes; then
         CAM_LIBS="-lcam"
         have_scsi_crypto=yes
      fi
   fi

   if test $have_scsi_crypto = no -a \
           x${HAVE_NETBSD_OS_TRUE} = x; then
      AC_CHECK_HEADER(dev/scsipi/scsipi_all.h, [AC_DEFINE(HAVE_DEV_SCSIPI_SCSIPI_ALL_H, 1, [Define to 1 if you have the <dev/scsipi/scsipi_all.h> header file.])] , )

      if test x$ac_cv_header_dev_scsipo_scsipo_all_h = xyes; then
         have_scsi_crypto=yes
      fi
   fi

   if test $have_scsi_crypto = no -a \
	   x${HAVE_OPENBSD_OS_TRUE} = x; then
      AC_CHECK_HEADER(scsi/uscsi_all.h, [AC_DEFINE(HAVE_USCSI_ALL_H, 1, [Define to 1 if you have the <scsi/uscsi_all.h> header file.])] , )

      if test x$ac_cv_header_scsi_uscsi_all_h = xyes; then
         have_scsi_crypto=yes
      fi
   fi

   if test x$support_scsi_crypto = xyes -a $have_scsi_crypto != yes; then
      AC_MSG_ERROR([scsi crypto support explicitly enabled but no supported scsi crypto implementation found,
  please rerun configure without --enable-scsi-crypto])
   else
      AC_DEFINE([HAVE_LOWLEVEL_SCSI_INTERFACE], 1, [Low level SCSI Interface support])
   fi
fi
AC_SUBST(CAM_LIBS)

dnl
dnl Check for GlusterFS via gfapi.
dnl
GLUSTER_LIBS="-lgfapi"
GLUSTER_INC=""
have_glusterfs=no
AC_ARG_WITH(glusterfs,
   AC_HELP_STRING([--with-glusterfs@<:@=DIR@:>@], [Directory holding GLUSTERFS includes/libs]),
      with_glusterfs_directory=$withval
)

if test "x${with_glusterfs_directory}" != "xyes" && test x"${with_glusterfs_directory}" != "x"; then
   #
   # Make sure the $with_glusterfs_directory also makes sense
   #
   if test -d "${with_glusterfs_directory}/lib" -a -d "${with_glusterfs_directory}/include"; then
      GLUSTER_LIBS="-L${with_glusterfs_directory}/lib ${GLUSTER_LIBS}"
      GLUSTER_INC="-I${with_glusterfs_directory}/include ${GLUSTER_INC}"
   fi
else
   GLUSTER_INC="-I/usr/include/glusterfs"
fi

saved_LIBS="${LIBS}"
saved_CFLAGS="${CFLAGS}"
saved_CPPFLAGS="${CPPFLAGS}"
LIBS="${saved_LIBS} ${GLUSTER_LIBS}"
CFLAGS="${saved_CFLAGS} ${GLUSTER_INC}"
CPPFLAGS="${saved_CPPFLAGS} ${GLUSTER_INC}"

AC_CHECK_HEADER(api/glfs.h)

AC_MSG_CHECKING(for glfs_init in gfapi library)
AC_TRY_LINK(
   [
       #include <api/glfs.h>
   ], [
       glfs_new("volumename");
   ], [
       AC_MSG_RESULT(yes)
       have_glusterfs="yes"
   ], [
       AC_MSG_RESULT(no)
       have_glusterfs="no"
   ]
)

AC_CHECK_FUNCS(glfs_readdirplus)

LIBS="${saved_LIBS}"
CFLAGS="${saved_CFLAGS}"
CPPFLAGS="${saved_CPPFLAGS}"

DEBIAN_CONTROL_FILEDAEMON_GLUSTERFS_PLUGIN=/dev/null
DEBIAN_CONTROL_STORAGE_GLUSTERFS=/dev/null

if test "x${have_glusterfs}" = "xyes"; then
   AC_DEFINE(HAVE_GFAPI, 1, [Define to 1 if you have gfapi lib])
   DEBIAN_CONTROL_FILEDAEMON_GLUSTERFS_PLUGIN=./debian/control.bareos-filedaemon-glusterfs-plugin
   DEBIAN_CONTROL_STORAGE_GLUSTERFS=./debian/control.bareos-storage-glusterfs
else
   GLUSTER_LIBS=""
   GLUSTER_INC=""
fi

AC_SUBST(GLUSTER_INC)
AC_SUBST(GLUSTER_LIBS)
AC_SUBST_FILE(DEBIAN_CONTROL_FILEDAEMON_GLUSTERFS_PLUGIN)
AC_SUBST_FILE(DEBIAN_CONTROL_STORAGE_GLUSTERFS)

dnl
dnl Check for Object storage via libdroplet.
dnl
DROPLET_LIBS="-ldroplet"
DROPLET_INC=""
have_droplet=no
AC_ARG_WITH(droplet,
   AC_HELP_STRING([--with-droplet@<:@=DIR@:>@], [Directory holding DROPLET includes/libs]),
      with_droplet_directory=$withval
)

if test "x${with_droplet_directory}" != "xyes" && test x"${with_droplet_directory}" != "x"; then
   #
   # Make sure the $with_droplet_directory also makes sense
   #
   if test -d "${with_droplet_directory}/lib" -a -d "${with_droplet_directory}/include"; then
      DROPLET_LIBS="-L${with_droplet_directory}/lib ${DROPLET_LIBS}"
      DROPLET_INC="-I${with_droplet_directory}/include ${DROPLET_INC}"
   fi
fi

saved_LIBS="${LIBS}"
saved_CFLAGS="${CFLAGS}"
saved_CPPFLAGS="${CPPFLAGS}"
LIBS="${saved_LIBS} ${DROPLET_LIBS}"
CFLAGS="${saved_CFLAGS} ${DROPLET_INC}"
CPPFLAGS="${saved_CPPFLAGS} ${DROPLET_INC}"

AC_CHECK_HEADER(droplet.h)

AC_MSG_CHECKING(for dpl_ctx_new in libdroplet library)
AC_TRY_LINK(
   [
       #include <droplet.h>
   ], [
       dpl_ctx_new(NULL, NULL);
   ], [
       AC_MSG_RESULT(yes)
       have_droplet="yes"
   ], [
       AC_MSG_RESULT(no)
       have_droplet="no"
   ]
)

LIBS="${saved_LIBS}"
CFLAGS="${saved_CFLAGS}"
CPPFLAGS="${saved_CPPFLAGS}"

if test "x${have_droplet}" = "xyes"; then
   AC_DEFINE(HAVE_OBJECTSTORE, 1, [Define to 1 if you have libdroplet lib])
else
   DROPLET_LIBS=""
   DROPLET_INC=""
fi

AC_SUBST(DROPLET_INC)
AC_SUBST(DROPLET_LIBS)

dnl
dnl Check for CEPH via librados.
dnl
RADOS_LIBS="-lrados"
RADOS_INC=""
have_ceph_rados=no
AC_ARG_WITH(rados,
   AC_HELP_STRING([--with-rados@<:@=DIR@:>@], [Directory holding RADOS includes/libs]),
      with_rados_directory=$withval
)

if test "x${with_rados_directory}" != "xyes" && test x"${with_rados_directory}" != "x"; then
   #
   # Make sure the $with_rados_directory also makes sense
   #
   if test -d "${with_rados_directory}/lib" -a -d "${with_rados_directory}/include"; then
      RADOS_LIBS="-L${with_rados_directory}/lib ${RADOS_LIBS}"
      RADOS_INC="-I${with_rados_directory}/include ${RADOS_INC}"
   fi
fi

saved_LIBS="${LIBS}"
saved_CFLAGS="${CFLAGS}"
saved_CPPFLAGS="${CPPFLAGS}"
LIBS="${saved_LIBS} ${RADOS_LIBS}"
CFLAGS="${saved_CFLAGS} ${RADOS_INC}"
CPPFLAGS="${saved_CPPFLAGS} ${RADOS_INC}"

AC_CHECK_HEADER(rados/librados.h)

AC_MSG_CHECKING(for rados_create in rados library)
AC_TRY_LINK(
   [
       #include <rados/librados.h>
   ], [
      rados_t cluster;

      rados_create(&cluster, NULL);
   ], [
       AC_MSG_RESULT(yes)
       have_ceph_rados="yes"
   ], [
       AC_MSG_RESULT(no)
       have_ceph_rados="no"
   ]
)

if test "x${have_ceph_rados}" = "xyes"; then
   AC_CHECK_LIB(rados, rados_ioctx_set_namespace,
      [
         AC_DEFINE(HAVE_RADOS_NAMESPACES, 1, [Define to 1 if you have support for RADOS namespaces.])
         AC_CHECK_LIB(rados, rados_nobjects_list_open,
            [
               AC_DEFINE(HAVE_RADOS_NOBJECTS_LIST, 1, [Define to 1 if you have support for RADOS NObject List API.])
            ])
      ]
   )
fi

LIBS="${saved_LIBS}"
CFLAGS="${saved_CFLAGS}"
CPPFLAGS="${saved_CPPFLAGS}"


DEBIAN_CONTROL_FILEDAEMON_CEPH_PLUGIN=/dev/null
DEBIAN_CONTROL_STORAGE_CEPH=/dev/null
if test "x${have_ceph_rados}" = "xyes"; then
   AC_DEFINE(HAVE_RADOS, 1, [Define to 1 if you have rados lib])
   DEBIAN_CONTROL_FILEDAEMON_CEPH_PLUGIN=./debian/control.bareos-filedaemon-ceph-plugin
   DEBIAN_CONTROL_STORAGE_CEPH=./debian/control.bareos-storage-ceph
else
   RADOS_LIBS=""
   RADOS_INC=""
fi

AC_SUBST(RADOS_INC)
AC_SUBST(RADOS_LIBS)
AC_SUBST_FILE(DEBIAN_CONTROL_FILEDAEMON_CEPH_PLUGIN)
AC_SUBST_FILE(DEBIAN_CONTROL_STORAGE_CEPH)

dnl
dnl Check for CEPH striping via libradosstriper.
dnl
RADOS_STRIPER_LIBS="-lradosstriper"
RADOS_STRIPER_INC=""
have_ceph_rados_striper=no
AC_ARG_WITH(rados-striper,
   AC_HELP_STRING([--with-rados-striper@<:@=DIR@:>@], [Directory holding RADOS striper includes/libs]),
      with_rados_striper_directory=$withval
)

if test "x${with_rados_striper_directory}" != "xyes" && test x"${with_rados_striper_directory}" != "x"; then
   #
   # Make sure the $with_rados_striper_directory also makes sense
   #
   if test -d "${with_rados_striper_directory}/lib" -a -d "${with_rados_striper_directory}/include"; then
      RADOS_STRIPER_LIBS="-L${with_rados_striper_directory}/lib ${RADOS_STRIPER_LIBS}"
      RADOS_STRIPER_INC="-I${with_rados_striper_directory}/include ${RADOS_STRIPER_INC}"
   fi
fi

saved_LIBS="${LIBS}"
saved_CFLAGS="${CFLAGS}"
saved_CPPFLAGS="${CPPFLAGS}"
LIBS="${saved_LIBS} ${RADOS_STRIPER_LIBS}"
CFLAGS="${saved_CFLAGS} ${RADOS_STRIPER_INC}"
CPPFLAGS="${saved_CPPFLAGS} ${RADOS_STRIPER_INC}"

AC_CHECK_HEADER(radosstriper/libradosstriper.h)

AC_MSG_CHECKING(for rados_striper_create in radosstriper library)
AC_TRY_LINK(
   [
       #include <radosstriper/libradosstriper.h>
   ], [
      rados_ioctx_t io_ctx;
      rados_striper_t striper;

      rados_striper_create(io_ctx, &striper);
   ], [
       AC_MSG_RESULT(yes)
       have_ceph_rados_striper="yes"
   ], [
       AC_MSG_RESULT(no)
       have_ceph_rados_striper="no"
   ]
)

LIBS="${saved_LIBS}"
CFLAGS="${saved_CFLAGS}"
CPPFLAGS="${saved_CPPFLAGS}"

if test "x${have_ceph_rados_striper}" = "xyes"; then
   AC_DEFINE(HAVE_RADOS_STRIPER, 1, [Define to 1 if you have radosstriper lib])
else
   RADOS_STRIPER_LIBS=""
   RADOS_STRIPER_INC=""
fi

AC_SUBST(RADOS_STRIPER_INC)
AC_SUBST(RADOS_STRIPER_LIBS)

dnl
dnl Check for CEPH via libcephfs.
dnl
CEPHFS_LIBS="-lcephfs"
CEPHFS_INC=""
have_cephfs=no
AC_ARG_WITH(cephfs,
   AC_HELP_STRING([--with-cephfs@<:@=DIR@:>@], [Directory holding CEPHFS includes/libs]),
      with_cephfs_directory=$withval
)

if test "x${with_cephfs_directory}" != "xyes" && test x"${with_cephfs_directory}" != "x"; then
   #
   # Make sure the $with_cephfs_directory also makes sense
   #
   if test -d "${with_cephfs_directory}/lib" -a -d "${with_cephfs_directory}/include"; then
      CEPHFS_LIBS="-L${with_cephfs_directory}/lib ${CEPHFS_LIBS}"
      CEPHFS_INC="-I${with_cephfs_directory}/include ${CEPHFS_INC}"
   fi
fi

saved_LIBS="${LIBS}"
saved_CFLAGS="${CFLAGS}"
saved_CPPFLAGS="${CPPFLAGS}"
LIBS="${saved_LIBS} ${CEPHFS_LIBS}"
CFLAGS="${saved_CFLAGS} ${CEPHFS_INC}"
CPPFLAGS="${saved_CPPFLAGS} ${CEPHFS_INC}"

AC_LANG_PUSH(C++)
AC_CHECK_HEADER(cephfs/libcephfs.h)

AC_MSG_CHECKING(for ceph_create in cephfs library)
AC_TRY_LINK(
   [
       #include <stdio.h>
       #include <cephfs/libcephfs.h>
   ], [
      struct ceph_mount_info *cmount;

      ceph_create(&cmount, NULL);
   ], [
       AC_MSG_RESULT(yes)
       have_cephfs="yes"
   ], [
       AC_MSG_RESULT(no)
       have_cephfs="no"
   ]
)
AC_LANG_POP(C++)

LIBS="${saved_LIBS}"
CFLAGS="${saved_CFLAGS}"
CPPFLAGS="${saved_CPPFLAGS}"

if test "x${have_cephfs}" = "xyes"; then
   AC_DEFINE(HAVE_CEPHFS, 1, [Define to 1 if you have cephfs lib])
else
   CEPHFS_LIBS=""
   CEPHFS_INC=""
fi

AC_SUBST(CEPHFS_INC)
AC_SUBST(CEPHFS_LIBS)

dnl
dnl Check for AZURE via libelasto_file.
dnl
ELASTO_LIBS="-lelasto_file"
ELASTO_INC=""
have_elasto=no
AC_ARG_WITH(elasto,
   AC_HELP_STRING([--with-elasto@<:@=DIR@:>@], [Directory holding ELASTO includes/libs]),
      with_elasto_directory=$withval
)

if test "x${with_elasto_directory}" != "xyes" && test x"${with_elasto_directory}" != "x"; then
   #
   # Make sure the $with_elasto_directory also makes sense
   #
   if test -d "${with_elasto_directory}/lib" -a -d "${with_elasto_directory}/include"; then
      ELASTO_LIBS="-L${with_elasto_directory}/lib ${ELASTO_LIBS}"
      ELASTO_INC="-I${with_elasto_directory}/include ${ELASTO_INC}"
   fi
fi

saved_LIBS="${LIBS}"
saved_CFLAGS="${CFLAGS}"
saved_CPPFLAGS="${CPPFLAGS}"
LIBS="${saved_LIBS} ${ELASTO_LIBS}"
CFLAGS="${saved_CFLAGS} ${ELASTO_INC}"
CPPFLAGS="${saved_CPPFLAGS} ${ELASTO_INC}"

AC_CHECK_HEADER(elasto/data.h)
AC_CHECK_HEADER(elasto/file.h)

AC_CHECK_LIB(elasto_file, elasto_fclose, have_elasto="yes")

LIBS="${saved_LIBS}"
CFLAGS="${saved_CFLAGS}"
CPPFLAGS="${saved_CPPFLAGS}"

if test "x${have_elasto}" = "xyes"; then
   AC_DEFINE(HAVE_ELASTO, 1, [Define to 1 if you have elasto lib])
else
   ELASTO_LIBS=""
   ELASTO_INC=""
fi

AC_SUBST(ELASTO_INC)
AC_SUBST(ELASTO_LIBS)

dnl
dnl Check for pthread libraries
dnl
PTHREAD_LIB=""
AC_CHECK_LIB(pthread, pthread_create, PTHREAD_LIB="-lpthread",
   [
       AC_CHECK_LIB(pthreads, pthread_create, PTHREAD_LIB="-lpthreads",
	  [
	      AC_CHECK_LIB(c_r, pthread_create, PTHREAD_LIB="-lc_r",
		 [
		     AC_CHECK_FUNC(pthread_create)
		 ]
	      )
	  ]
       )
   ]
)

dnl
dnl Check for headers, functions and libraries required to support
dnl keeping readall capabilities
dnl
AC_CHECK_HEADERS(sys/prctl.h sys/capability.h)
AC_CHECK_FUNCS(prctl setreuid)
AC_CHECK_LIB([cap], [cap_set_proc], [CAP_LIBS="-lcap"], [CAP_LIBS=])
if test x$CAP_LIBS = x-lcap; then
   AC_DEFINE(HAVE_LIBCAP, 1, [Define to 1 if you have libcap])
fi
AC_SUBST(CAP_LIBS)

CFLAGS=${CFLAGS--O}

if test x$have_gcc = xyes ; then
   CPPFLAGS="$CPPFLAGS -fno-strict-aliasing -fno-exceptions"
   CFLAGS="$CFLAGS -fno-strict-aliasing -fno-exceptions"
   CXXFLAGS="$CFLAGS -fno-strict-aliasing -fno-exceptions -fno-rtti"
fi
LDFLAGS=${LDFLAGS--O}
CPPFLAGS="$CPPFLAGS"
CFLAGS="$CFLAGS"
CXXFLAGS="$CXXFLAGS"
AC_SUBST(DEBUG)
AC_SUBST(DINCLUDE)
AC_SUBST(CFLAGS)
AC_SUBST(CPPFLAGS)
AC_SUBST(CXXFLAGS)
AC_SUBST(LDFLAGS)
AC_SUBST(X_CFLAGS)
AC_SUBST(DEFS)
AC_SUBST(LIBS)
AC_SUBST(DLIB)
AC_SUBST(X_LIBS)
AC_SUBST(X_EXTRA_LIBS)
AC_SUBST(WCFLAGS)
AC_SUBST(WLDFLAGS)
AC_SUBST(WRAPLIBS)
AC_SUBST(SOCKLIBS)

lld="lld"
llu="llu"

WCFLAGS=
WLDFLAGS=

dnl
dnl Finally we set appropriate distribution specific
dnl  variables and defaults
dnl
dnl PFILES are platform specific files
PFILES="platforms/Makefile"
PSCMD="ps -e"
COMPRESS_MANPAGES=yes

case "$DISTNAME" in
aix)
   ZLIB_LIBS_NONSHARED="${ZLIB_LIBS}"
   TAPEDRIVE="/dev/rmt0.1"
   PSCMD="ps -e -o pid,comm"
   PFILES="${PFILES} \
      platforms/aix/bareos-fd \
      platforms/aix/Makefile"
   largefile_support="yes"
  ;;
alpha)
   PTHREAD_LIB="-lpthread -lexc"
   if test "${CC}" = "gcc" ; then
      lld="lld"
      llu="llu"
   else
      lld="ld"
      llu="lu"
   fi
   TAPEDRIVE="/dev/nrmt0"
  ;;
bsdi)
   TAPEDRIVE="/dev/nrmt0"
   PTHREAD_LIB="-pthread"
   CFLAGS="${CFLAGS} -pthread"
   CXXFLAGS="${CXXFLAGS} -pthread"
   PSCMD="ps -ax -o pid,command"
   lld="qd"
   llu="qu"
   PFILES="${PFILES} \
       platforms/bsdi/Makefile \
       platforms/bsdi/bareos-fd \
       platforms/bsdi/bareos-sd \
       platforms/bsdi/bareos-dir"
   largefile_support="yes"
  ;;
darwin|osx)
   TAPEDRIVE="/dev/nst0"
   PSCMD="ps -e -o pid,command"
   PFILES="${PFILES} \
      platforms/osx/Makefile \
      platforms/osx/Makefile-standalone \
      platforms/osx/files/installer.pmdoc/01destdir.xml \
      platforms/osx/files/installer.pmdoc/index.xml \
      platforms/osx/files/org.bareos.bareos-fd.plist \
      platforms/osx/files/uninstall.command \
      platforms/osx/resources/ReadMe.html \
      platforms/osx/resources/postinstall \
      platforms/osx/resources/preinstall \
      "
  ;;
debian|ubuntu|univention)
   TAPEDRIVE="/dev/nst0"
   PSCMD="ps -e -o pid,command"
   DEBIAN_CONTROL_UNIVENTION_BAREOS=/dev/null
   PFILES="${PFILES} ${DEBIAN_CONTROL} \
      debian/bareos-bconsole.install \
      debian/bareos-bconsole.postinst \
      debian/bareos-common.install \
      debian/bareos-common.postinst \
      debian/bareos-common.preinst \
      debian/bareos-database-common.config \
      debian/bareos-database-common.install \
      debian/bareos-database-common.postinst \
      debian/bareos-database-mysql.install \
      debian/bareos-database-postgresql.dirs \
      debian/bareos-database-postgresql.install \
      debian/bareos-database-sqlite3.install \
      debian/bareos-database-tools.install \
      debian/bareos-devel.install \
      debian/bareos-director-python-plugin.install \
      debian/bareos-director.bareos-dir.init \
      debian/bareos-director.install \
      debian/bareos-director.postinst \
      debian/bareos-director.preinst \
      debian/bareos-filedaemon-ceph-plugin.install \
      debian/bareos-filedaemon-glusterfs-plugin.install \
      debian/bareos-filedaemon-ldap-python-plugin.install \
      debian/bareos-filedaemon-python-plugin.install \
      debian/bareos-filedaemon.bareos-fd.init \
      debian/bareos-filedaemon.install \
      debian/bareos-filedaemon.postinst \
      debian/bareos-filedaemon.preinst \
      debian/bareos-storage-ceph.install \
      debian/bareos-storage-glusterfs.install \
      debian/bareos-storage-fifo.install \
      debian/bareos-storage-python-plugin.install \
      debian/bareos-storage-tape.install \
      debian/bareos-storage.bareos-sd.init \
      debian/bareos-storage.install \
      debian/bareos-storage.postinst \
      debian/bareos-storage.preinst \
      debian/bareos-regress-config.install \
      debian/bareos-regress-config.preinst \
      debian/bareos-tools.install \
      debian/bareos-traymonitor.install \
      debian/bareos-traymonitor.postinst \
      platforms/debian/Makefile \
      platforms/debian/set_dbconfig_vars.sh"
   case "$DISTNAME" in
      ubuntu)
         PFILES="${PFILES} \
            platforms/ubuntu/Makefile"
         ;;
      univention)
         DEBIAN_CONTROL_UNIVENTION_BAREOS=./debian/control.univention-bareos
         PFILES="${PFILES} \
            debian/univention-bareos.install \
            debian/univention-bareos.postinst \
            platforms/univention/conffiles/etc/apt/sources.list.d/60_bareos.list \
            platforms/univention/get_bareos_release_key.sh \
            platforms/univention/Makefile \
            platforms/univention/AppCenter/univention-bareos.ini \
            platforms/univention/AppCenter/LICENSE_AGREEMENT"
         ;;
   esac
   AC_SUBST_FILE(DEBIAN_CONTROL_UNIVENTION_BAREOS)
  ;;
freebsd)
   VER=`echo $DISTVER | cut -c 1`
   if test x$VER = x4 ; then
      PTHREAD_LIB="${PTHREAD_LIBS:--pthread}"
      CFLAGS="${CFLAGS} ${PTHREAD_CFLAGS:--pthread}"
      CXXFLAGS="${CXXFLAGS} ${PTHREAD_CFLAGS:--pthread}"
   fi
   lld="qd"
   llu="qu"
   TAPEDRIVE="/dev/nrsa0"
   PSCMD="ps -ax -o pid,command"
   PFILES="${PFILES} \
       platforms/freebsd/Makefile \
       platforms/freebsd/bareos-fd \
       platforms/freebsd/bareos-sd \
       platforms/freebsd/bareos-dir"
   largefile_support="yes"
  ;;
hurd)
   TAPEDRIVE="/dev/nst0"
   PSCMD="ps -e -o pid,command"
   PFILES="${PFILES} \
       platforms/hurd/Makefile \
       platforms/hurd/bareos-fd \
       platforms/hurd/bareos-sd \
       platforms/hurd/bareos-dir"
  ;;
hpux)
   PSCMD="UNIX95=1; ps -e -o pid,comm"
   CFLAGS="${CFLAGS} -D_XOPEN_SOURCE_EXTENDED=1 -D_INCLUDE_XOPEN_SOURCE_EXTENDED=1"
   CXXFLAGS="${CXXFLAGS} -D_XOPEN_SOURCE_EXTENDED=1 -D_INCLUDE_XOPEN_SOURCE_EXTENDED=1"
   TAPEDRIVE="/dev/rmt/0hnb"
   PTHREAD_LIB="-lpthread"
   AC_DEFINE(_INCLUDE_LONGLONG, 1, [Needed on HP-UX/g++ systems to support long long ints (int64)])
  ;;
irix)
   TAPEDRIVE="/dev/rmt/0cbn"
   PSCMD="ps -e -o pid,comm"
   PFILES="${PFILES} \
       platforms/irix/Makefile \
       platforms/irix/bareos-fd \
       platforms/irix/bareos-sd \
       platforms/irix/bareos-dir"
  ;;
netbsd)
   lld="qd"
   llu="qu"
   TAPEDRIVE="/dev/nrst0"
   PSCMD="ps -ax -o pid,command"
   PTHREAD_LIB="-pthread"
   CFLAGS="${CFLAGS} -pthread"
   CXXFLAGS="${CXXFLAGS} -pthread"
  ;;
openbsd)
   lld="qd"
   llu="qu"
   TAPEDRIVE="/dev/nrst0"
   PSCMD="ps -ax -o pid,command"
   PTHREAD_LIB="-pthread"
   CFLAGS="${CFLAGS} -pthread"
   CXXFLAGS="${CXXFLAGS} -pthread"
   PFILES="${PFILES} \
       platforms/openbsd/Makefile \
       platforms/openbsd/bareos-fd \
       platforms/openbsd/bareos-sd \
       platforms/openbsd/bareos-dir"
  ;;
redhat)
   TAPEDRIVE="/dev/nst0"
   PSCMD="ps -e -o pid,command"
   PFILES="${PFILES} \
       platforms/redhat/Makefile \
       platforms/redhat/bareos-fd \
       platforms/redhat/bareos-sd \
       platforms/redhat/bareos-dir
       "
  ;;
mandrake)
   TAPEDRIVE="/dev/nst0"
   PSCMD="ps -e -o pid,command"
   PFILES="${PFILES} \
       platforms/mandrake/Makefile \
       platforms/mandrake/bareos-fd \
       platforms/mandrake/bareos-sd \
       platforms/mandrake/bareos-dir \
       "
  ;;
gentoo)
   TAPEDRIVE="/dev/nst0"
   PSCMD="ps -e -o pid,command"
   PFILES="${PFILES} \
       platforms/gentoo/Makefile \
       platforms/gentoo/bareos-init \
       platforms/gentoo/bareos-fd \
       platforms/gentoo/bareos-sd \
       platforms/gentoo/bareos-dir"
  ;;
slackware)
   TAPEDRIVE="/dev/nst0"
   PSCMD="ps -e -o pid,command"
   PFILES="${PFILES} \
       platforms/slackware/Makefile \
       platforms/slackware/rc.bareos-fd \
       platforms/slackware/rc.bareos-sd \
       platforms/slackware/rc.bareos-dir\
       platforms/slackware/functions.bareos"
  ;;
solaris)
   TAPEDRIVE="/dev/rmt/0cbn"
   PSCMD="ps -e -o pid,comm"
   PFILES="${PFILES} \
       platforms/solaris/Makefile \
       platforms/solaris/bareos-fd \
       platforms/solaris/bareos-sd \
       platforms/solaris/bareos-dir"
   COMPRESS_MANPAGES=
   case ${DISTVER} in
   5.5|5.6)
      AC_DEFINE(HAVE_OLD_SOCKOPT, 1, [Define to 1 to use the old sockopt option])
      AC_DEFINE(USE_THR_SETCONCURRENCY, 1, [Define to 1 to use the thr_setconcurrency function])
      AC_DEFINE(HAVE_NON_WORKING_WALKCONTEXT, 1, [Define to 1 to when walkcontext does not work])
      ;;
   5.7|5.8)
      AC_DEFINE(USE_THR_SETCONCURRENCY, 1, [Define to 1 to use the thr_setconcurrency function])
      AC_DEFINE(HAVE_NON_WORKING_WALKCONTEXT, 1, [Define to 1 to when walkcontext does not work])
      ;;
   5.9)
      AC_DEFINE(HAVE_NON_WORKING_WALKCONTEXT, 1, [Define to 1 to when walkcontext does not work])
      ;;
   *)
      ;;
   esac
   LIBS="$LIBS -lresolv -lrt"
  ;;
suse)
   TAPEDRIVE="/dev/nst0"
   PSCMD="ps -e -o pid,command"
   PFILES="${PFILES} \
       platforms/suse/Makefile \
       platforms/suse/bareos-fd \
       platforms/suse/bareos-sd \
       platforms/suse/bareos-dir"
  ;;
unknown)
   TAPEDRIVE="/dev/nst0"
  ;;
*)
  echo " === Something went wrong. Unknown DISTNAME $DISTNAME ==="
  ;;
esac

dnl -------------------------------------------
dnl systemd (default off)
dnl -------------------------------------------
AC_MSG_CHECKING(for systemd support)
AC_ARG_WITH(systemd,
   AC_HELP_STRING([--with-systemd@<:@=UNITDIR@:>@], [Include systemd support. UNITDIR is where systemd system .service files are located, default is to ask systemctl.]),
    with_systemd_unitdir=${withval}
)

if test "x${with_systemd_unitdir}" != "xyes" && test x"${with_systemd_unitdir}" != "x"; then
   #
   # Make sure the $with_systemd_unitdir also makes sense
   #
   if test -d "${with_systemd_unitdir}"; then
       SYSTEMD_UNITDIR="${with_systemd_unitdir}"
       support_systemd=yes
   fi
else
   if test "x${with_systemd_unitdir}" = xyes || test x"${with_systemd_unitdir}" = "x"; then
        AC_CHECK_PROG(support_systemd, systemctl, yes, no)
        if test "x${support_systemd}" = "xyes"; then
            # SYSTEMD_UNITDIR="`systemctl show | grep UnitPath | cut -d " " -f2`"
            if test -d "/usr/lib/systemd/system"; then
                SYSTEMD_UNITDIR="/usr/lib/systemd/system"
            elif test -d "/lib/systemd/system"; then
                SYSTEMD_UNITDIR="/lib/systemd/system"
            else
                support_systemd=no
            fi
        fi
   fi
fi

if test "x${support_systemd}" = "xyes"; then
    AC_MSG_RESULT(yes)
    PFILES="${PFILES} \
		   platforms/systemd/Makefile \
		   platforms/systemd/bareos.conf \
		   platforms/systemd/bareos-dir.service \
		   platforms/systemd/bareos-fd.service \
		   platforms/systemd/bareos-sd.service \
		   debian/bareos-filedaemon.service \
		   debian/bareos-storage.service \
		   debian/bareos-director.service"
    AC_DEFINE(HAVE_SYSTEMD, 1, [Define to 1 if systemd support should be enabled])
else
    AC_MSG_RESULT(no)
fi

AC_SUBST(SYSTEMD_UNITDIR)

AC_SUBST(hostname)

LIBS="$PTHREAD_LIB $LIBS"

AC_DEFINE_UNQUOTED(lld, "$lld", [Set to correct scanf value for long long int])
AC_DEFINE_UNQUOTED(llu, "$llu", [Set to correct scanf value for long long unsigned int])
AC_SUBST(TAPEDRIVE)
AC_SUBST(PSCMD)
AC_SUBST(DISTNAME)
AC_SUBST(DISTVER)
AC_SUBST(COMPRESS_MANPAGES)

dnl common parts of the Makefile
MCOMMON=./autoconf/Make.common
AC_SUBST_FILE(MCOMMON)

dnl build a list of plugins we need to build.
BUILD_FD_PLUGINS=""
BUILD_SD_PLUGINS=""
BUILD_DIR_PLUGINS=""
DEBIAN_CONTROL_FILEDAEMON_PYTHON_PLUGIN=/dev/null
DEBIAN_CONTROL_STORAGE_PYTHON_PLUGIN=/dev/null
DEBIAN_CONTROL_DIRECTOR_PYTHON_PLUGIN=/dev/null

dnl build a list of plugins we need to build.
if test x$use_libtool != xno; then
   if test X"$have_zlib" = "Xyes" -o \
           X"$have_lzo" = "Xyes" -o \
           X"$have_fastlz" = "Xyes" ; then
      BUILD_SD_PLUGINS="${BUILD_SD_PLUGINS} autoxflate-sd.la"
   fi

   if test X"$have_cephfs" = "Xyes" ; then
      BUILD_FD_PLUGINS="${BUILD_FD_PLUGINS} cephfs-fd.la"
   fi

   if test X"$have_glusterfs" = "Xyes" ; then
      BUILD_FD_PLUGINS="${BUILD_FD_PLUGINS} gfapi-fd.la"
   fi

   if test X"$support_python" = "Xyes" ; then
      BUILD_FD_PLUGINS="${BUILD_FD_PLUGINS} python-fd.la"
      BUILD_SD_PLUGINS="${BUILD_SD_PLUGINS} python-sd.la"
      BUILD_DIR_PLUGINS="${BUILD_DIR_PLUGINS} python-dir.la"
      DEBIAN_CONTROL_FILEDAEMON_PYTHON_PLUGIN=./debian/control.bareos-filedaemon-python-plugin
      DEBIAN_CONTROL_STORAGE_PYTHON_PLUGIN=./debian/control.bareos-storage-python-plugin
      DEBIAN_CONTROL_DIRECTOR_PYTHON_PLUGIN=./debian/control.bareos-director-python-plugin
   fi

   if test X"$have_ceph_rados" = "Xyes" ; then
      BUILD_FD_PLUGINS="${BUILD_FD_PLUGINS} rados-fd.la"
   fi

   if test X"$have_scsi_crypto" = "Xyes" ; then
      BUILD_SD_PLUGINS="${BUILD_SD_PLUGINS} scsicrypto-sd.la scsitapealert-sd.la"
   fi
fi

AC_SUBST(BUILD_FD_PLUGINS)
AC_SUBST(BUILD_SD_PLUGINS)
AC_SUBST(BUILD_DIR_PLUGINS)
AC_SUBST_FILE(DEBIAN_CONTROL_FILEDAEMON_PYTHON_PLUGIN)
AC_SUBST_FILE(DEBIAN_CONTROL_STORAGE_PYTHON_PLUGIN)
AC_SUBST_FILE(DEBIAN_CONTROL_DIRECTOR_PYTHON_PLUGIN)

dnl build a list of storage backends we need to build.
BUILD_SD_BACKENDS=""
if test x$use_libtool != xno; then
<<<<<<< HEAD
   BUILD_SD_BACKENDS="${BUILD_SD_BACKENDS} libbareossd-fifo.la"
   BUILD_SD_BACKENDS="${BUILD_SD_BACKENDS} libbareossd-gentape.la"
   BUILD_SD_BACKENDS="${BUILD_SD_BACKENDS} libbareossd-tape.la"

   if test X"$have_glusterfs" = "Xyes" ; then
      BUILD_SD_BACKENDS="${BUILD_SD_BACKENDS} libbareossd-gfapi.la"
=======
   if test X"$have_cephfs" = "Xyes" ; then
      BUILD_SD_BACKENDS="${BUILD_SD_BACKENDS} libbareossd-cephfs.la"
>>>>>>> 6de28b72
   fi

   if test X"$have_droplet" = "Xyes" ; then
      BUILD_SD_BACKENDS="${BUILD_SD_BACKENDS} libbareossd-chunked.la"
      BUILD_SD_BACKENDS="${BUILD_SD_BACKENDS} libbareossd-droplet.la"
   fi

   if test X"$have_elasto" = "Xyes" ; then
      BUILD_SD_BACKENDS="${BUILD_SD_BACKENDS} libbareossd-elasto.la"
   fi

   BUILD_SD_BACKENDS="${BUILD_SD_BACKENDS} libbareossd-fifo.la"
   BUILD_SD_BACKENDS="${BUILD_SD_BACKENDS} libbareossd-gentape.la"

   if test X"$have_glusterfs" = "Xyes" ; then
      BUILD_SD_BACKENDS="${BUILD_SD_BACKENDS} libbareossd-gfapi.la"
   fi

   if test X"$have_ceph_rados" = "Xyes" ; then
      BUILD_SD_BACKENDS="${BUILD_SD_BACKENDS} libbareossd-rados.la"
   fi
<<<<<<< HEAD
=======

   BUILD_SD_BACKENDS="${BUILD_SD_BACKENDS} libbareossd-tape.la"
>>>>>>> 6de28b72
fi

AC_SUBST(BUILD_SD_BACKENDS)

dnl Insanity check
if test "x${subsysdir}" = "x${sbindir}" ; then
   echo " "
   echo " "
   echo "You have set both --sbindir and --with-subsys-dir"
   echo "  equal to: ${subsysdir} "
   echo "This is not permitted. Please reconfigure."
   echo " "
   echo "Aborting configuration ..."
   echo " "
   echo " "
   exit 1
fi

AC_CONFIG_FILES([
autoconf/Make.common \
Makefile \
GNUmakefile \
manpages/Makefile \
scripts/bareos-config \
scripts/bareos-config-lib.sh \
scripts/bareos-explorer \
scripts/bareos-glusterfind-wrapper \
scripts/btraceback \
scripts/bconsole \
scripts/bareos \
scripts/bareos-ctl-dir \
scripts/bareos-ctl-fd \
scripts/bareos-ctl-sd \
scripts/devel_bareos \
scripts/Makefile \
scripts/bareos-regress.conf \
scripts/logrotate \
scripts/mtx-changer \
scripts/disk-changer \
scripts/logwatch/Makefile \
scripts/logwatch/logfile.bareos.conf \
src/Makefile \
src/include/host.h \
src/console/Makefile \
src/console/bconsole.conf \
src/qt-tray-monitor/bareos-tray-monitor.desktop \
src/qt-tray-monitor/tray-monitor.conf \
src/qt-tray-monitor/tray-monitor.pro \
src/defaultconfigs/bareos-dir.d/catalog/MyCatalog.conf \
src/defaultconfigs/bareos-dir.d/client/bareos-fd.conf \
src/defaultconfigs/bareos-dir.d/console/bareos-mon.conf \
src/defaultconfigs/bareos-dir.d/director/bareos-dir.conf \
src/defaultconfigs/bareos-dir.d/fileset/Catalog.conf \
src/defaultconfigs/bareos-dir.d/fileset/LinuxAll.conf \
src/defaultconfigs/bareos-dir.d/fileset/SelfTest.conf \
src/defaultconfigs/bareos-dir.d/job/BackupCatalog.conf \
src/defaultconfigs/bareos-dir.d/jobdefs/DefaultJob.conf \
src/defaultconfigs/bareos-dir.d/messages/Daemon.conf \
src/defaultconfigs/bareos-dir.d/messages/Standard.conf \
src/defaultconfigs/bareos-dir.d/storage/File.conf \
src/defaultconfigs/bareos-sd.d/device/FileStorage.conf \
src/defaultconfigs/bareos-sd.d/director/bareos-dir.conf \
src/defaultconfigs/bareos-sd.d/director/bareos-mon.conf \
src/defaultconfigs/bareos-sd.d/storage/bareos-sd.conf \
src/defaultconfigs/bareos-fd.d/client/myself.conf \
src/defaultconfigs/bareos-fd.d/director/bareos-dir.conf \
src/defaultconfigs/bareos-fd.d/director/bareos-mon.conf \
src/defaultconfigs/tray-monitor.d/client/FileDaemon-local.conf \
src/defaultconfigs/tray-monitor.d/director/Director-local.conf \
src/defaultconfigs/tray-monitor.d/monitor/bareos-mon.conf \
src/defaultconfigs/tray-monitor.d/storage/StorageDaemon-local.conf \
src/dird/Makefile \
src/dird/bareos-dir.conf \
src/lib/Makefile \
src/lib/unittests/Makefile \
src/stored/Makefile \
src/stored/bareos-sd.conf \
src/stored/backends/Makefile \
src/filed/Makefile \
src/filed/bareos-fd.conf \
src/cats/Makefile \
src/cats/make_catalog_backup.pl \
src/cats/make_catalog_backup \
src/cats/delete_catalog_backup \
src/cats/create_bareos_database \
src/cats/update_bareos_tables \
src/cats/grant_bareos_privileges \
src/cats/make_bareos_tables \
src/cats/drop_bareos_tables \
src/cats/drop_bareos_database \
src/cats/install-default-backend \
src/cats/ddl/versions.map \
src/findlib/Makefile \
src/findlib/unittests/Makefile \
src/lmdb/Makefile \
src/ndmp/Makefile \
src/tests/Makefile \
src/tools/Makefile \
src/plugins/filed/Makefile \
src/plugins/filed/python-ldap-conf.d/bareos-dir.d/fileset/plugin-ldap.conf.example \
src/plugins/stored/Makefile \
src/plugins/dird/Makefile \
po/Makefile.in \
src/defaultconfigs/diskonly/bareos-sd.conf \
src/defaultconfigs/diskonly/bareos-dir.conf \
$PFILES
])
AC_OUTPUT


if test "${support_traymonitor}" = "yes" ; then
   if test "x$QMAKE" = "xnone"; then
      AC_MSG_ERROR([Could not find qmake $PATH. Check your Qt installation])
   fi

   cd src/qt-tray-monitor
   echo "Creating tray-monitor Makefile"
   # hack: required to get "make install" to work
   touch bareos-tray-monitor
   chmod 755 bareos-tray-monitor
   rm -f Makefile
   $QMAKE QMAKE_CFLAGS_RELEASE="$CFLAGS $CPPFLAGS" QMAKE_CXXFLAGS_RELEASE="$CXXFLAGS $CPPFLAGS" QMAKE_LFLAGS_RELEASE="$LDFLAGS"
   ${MAKE:-make} clean
   cd ${BUILD_DIR}
fi


dnl
dnl if CC is gcc, we can rebuild the dependencies (since the depend rule
dnl requires gcc).  If it's not, don't rebuild dependencies
dnl
if test X"$GCC" = "Xyes" ; then
  echo "Doing make of dependencies"
  ${MAKE:-make} depend
fi

cd scripts
chmod 755 bareos btraceback mtx-changer
chmod 755 bconsole mtx-changer devel_bareos logrotate
cd ..

c=src/cats

chmod 755 $c/create_bareos_database   $c/update_bareos_tables  $c/make_bareos_tables
chmod 755 $c/grant_bareos_privileges  $c/drop_bareos_tables    $c/drop_bareos_database
chmod 755 $c/make_catalog_backup $c/delete_catalog_backup  $c/make_catalog_backup.pl
chmod 755 $c/install-default-backend

if test "x$ac_cv_sys_largefile_CFLAGS" != "xno" ; then
   largefile_support="yes"
fi

dnl Only try to find out the version number of the compiler when we know its some kind of GCC compiler
if test X"$GCC" = "Xyes" ; then
   dnl
   dnl A whole lot of hand springs to get the compiler version.
   dnl	This is because gcc changed the output in version 3.0
   dnl
   CCVERSION=`${CC} --version | tr '\n' ' ' | cut -f 3 -d ' '`
   if test "x${CCVERSION}" = "x" ; then
      CCVERSION=`${CC} --version | tr '\n' ' ' | cut -f 1 -d ' '`
   fi
   CXXVERSION=`${CXX} --version | tr '\n' ' ' | cut -f 3 -d ' '`
   if test x"${CXXVERSION}" = x ; then
      CXXVERSION=`${CXX} --version | tr '\n' ' ' | cut -f 1 -d ' '`
   fi
fi

# clean up any old junk
echo " "
echo "Cleaning up"
echo " "
${MAKE:-make} clean

echo "
Configuration on `date`:

   Host:                         ${host}${post_host} -- ${DISTNAME} ${DISTVER}
   Bareos version:               ${BAREOS} ${VERSION} (${DATE})
   Distribution:                 ${DISTNAME}
   Source code location:         ${srcdir}
   Modify package list:          ${DEBIAN_CONTROL}
   Install binaries:             ${bindir}
   Install system binaries:      ${sbindir}
   Install libraries:            ${libdir}
   Install system config files:  ${sysconfdir}
   Install Bareos config files:  ${configtemplatedir}
   Bareos config files:          ${confdir}
   Scripts directory:            ${scriptdir}
   Archive directory:            ${archivedir}
   Working directory:            ${working_dir}
   PID directory:                ${piddir}
   Subsys directory:             ${subsysdir}
   Man directory:                ${mandir}
   Data directory:               ${datarootdir}
   Backend directory:            ${backenddir}
   Plugin directory:             ${plugindir}
   C Compiler:                   ${CC} ${CCVERSION}
   C++ Compiler:                 ${CXX} ${CXXVERSION}
   Compiler flags:               ${WCFLAGS} ${CFLAGS}
   Linker flags:                 ${WLDFLAGS} ${LDFLAGS}
   Libraries:                    ${LIBS}
   Statically Linked Tools:      ${support_static_tools}
   Statically Linked FD:         ${support_static_fd}
   Statically Linked SD:         ${support_static_sd}
   Statically Linked DIR:        ${support_static_dir}
   Statically Linked CONS:       ${support_static_cons}
   Database backends:            ${db_backends}
   Database port:                ${db_port}
   Database name:                ${db_name}
   Database user:                ${db_user}
   Database version:             ${BDB_VERSION}

   Job Output Email:             ${job_email}
   Traceback Email:              ${dump_email}
   SMTP Host Address:            ${smtp_host}

   Director Port:                ${dir_port}
   File daemon Port:             ${fd_port}
   Storage daemon Port:          ${sd_port}

   Director User:                ${dir_user}
   Director Group:               ${dir_group}
   Storage Daemon User:          ${sd_user}
   Storage DaemonGroup:          ${sd_group}
   File Daemon User:             ${fd_user}
   File Daemon Group:            ${fd_group}

   Large file support:           $largefile_support
   Bareos conio support:         ${got_conio} ${CONS_LIBS}
   readline support:             ${got_readline}
   TCP Wrappers support:         ${TCPW_MSG} ${WRAPLIBS}
   TLS support:                  ${have_tls}
   Encryption support:           ${have_crypto}
   OpenSSL support:              ${have_openssl}
   GNUTLS support:               ${have_gnutls}
   ZLIB support:                 ${have_zlib}
   LZO support:                  ${have_lzo}
   FASTLZ support:               ${have_fastlz}
   JANSSON support:              ${have_jansson}
   LMDB support:                 ${support_lmdb}
   NDMP support:                 ${support_ndmp}
   enable-smartalloc:            ${support_smartalloc}
   enable-lockmgr:               ${support_lockmgr}
   tray-monitor support:         ${support_traymonitor}
   client-only:                  ${build_client_only}
   build-dird:                   ${build_dird}
   build-stored:                 ${build_stored}
   Plugin support:               ${have_plugins}
   AFS support:                  ${have_afs}
   ACL support:                  ${have_acl}
   XATTR support:                ${have_xattr}
   SCSI Crypto support:          ${have_scsi_crypto}
   GLUSTERFS support:            ${have_glusterfs}
   DROPLET support:              ${have_droplet}
   CEPH RADOS support:           ${have_ceph_rados}
   RADOS striping support:       ${have_ceph_rados_striper}
   CEPHFS support:               ${have_cephfs}
   ELASTO support:               ${have_elasto}
   Python support:               ${support_python} ${PYTHON_LIBS}
   systemd support:              ${support_systemd} ${SYSTEMD_UNITDIR}
   Batch insert enabled:         ${batch_insert_db_backends}
   cmocka support:               ${have_cmocka}
  " > config.out

# create a small shell script useful for support with
# configure options and config.out info
cat > scripts/bareos_config << EOF
#!/bin/sh
cat << __EOC__
$ $0 $ac_configure_args
EOF
cat config.out >> scripts/bareos_config
echo __EOC__ >> scripts/bareos_config
chmod 755 scripts/bareos_config

cat config.out<|MERGE_RESOLUTION|>--- conflicted
+++ resolved
@@ -4556,17 +4556,8 @@
 dnl build a list of storage backends we need to build.
 BUILD_SD_BACKENDS=""
 if test x$use_libtool != xno; then
-<<<<<<< HEAD
-   BUILD_SD_BACKENDS="${BUILD_SD_BACKENDS} libbareossd-fifo.la"
-   BUILD_SD_BACKENDS="${BUILD_SD_BACKENDS} libbareossd-gentape.la"
-   BUILD_SD_BACKENDS="${BUILD_SD_BACKENDS} libbareossd-tape.la"
-
-   if test X"$have_glusterfs" = "Xyes" ; then
-      BUILD_SD_BACKENDS="${BUILD_SD_BACKENDS} libbareossd-gfapi.la"
-=======
    if test X"$have_cephfs" = "Xyes" ; then
       BUILD_SD_BACKENDS="${BUILD_SD_BACKENDS} libbareossd-cephfs.la"
->>>>>>> 6de28b72
    fi
 
    if test X"$have_droplet" = "Xyes" ; then
@@ -4588,11 +4579,8 @@
    if test X"$have_ceph_rados" = "Xyes" ; then
       BUILD_SD_BACKENDS="${BUILD_SD_BACKENDS} libbareossd-rados.la"
    fi
-<<<<<<< HEAD
-=======
 
    BUILD_SD_BACKENDS="${BUILD_SD_BACKENDS} libbareossd-tape.la"
->>>>>>> 6de28b72
 fi
 
 AC_SUBST(BUILD_SD_BACKENDS)
